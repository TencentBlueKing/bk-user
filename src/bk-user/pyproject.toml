--- conflicted
+++ resolved
@@ -29,11 +29,7 @@
 python-json-logger = "2.0.7"
 drf-yasg = "^1.21.7"
 blue-krill = "1.2.3"
-<<<<<<< HEAD
-pymysql = "1.1.0"
-=======
 django-mptt = "0.14.0"
->>>>>>> ee730f35
 
 [tool.poetry.group.dev.dependencies]
 ruff = "^0.0.277"
