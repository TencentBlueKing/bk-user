# SOME DESCRIPTIVE TITLE.
# Copyright (C) YEAR THE PACKAGE'S COPYRIGHT HOLDER
# This file is distributed under the same license as the PACKAGE package.
# FIRST AUTHOR <EMAIL@ADDRESS>, YEAR.
#
#, fuzzy
msgid ""
msgstr ""
"Project-Id-Version: PACKAGE VERSION\n"
"Report-Msgid-Bugs-To: \n"
<<<<<<< HEAD
"POT-Creation-Date: 2024-11-29 15:36+0800\n"
=======
"POT-Creation-Date: 2024-11-29 11:34+0800\n"
>>>>>>> c8e1819a
"PO-Revision-Date: YEAR-MO-DA HO:MI+ZONE\n"
"Last-Translator: FULL NAME <EMAIL@ADDRESS>\n"
"Language-Team: LANGUAGE <LL@li.org>\n"
"Language: \n"
"MIME-Version: 1.0\n"
"Content-Type: text/plain; charset=UTF-8\n"
"Content-Transfer-Encoding: 8bit\n"

#: bkuser/apis/login/serializers.py:54 bkuser/common/error_codes.py:85
msgid "用户名或密码错误"
msgstr "Incorrect username or password"

#: bkuser/apis/login/views.py:226
msgid "租户 {} 不存在"
msgstr "Tenant {} does not exist"

#: bkuser/apis/login/views.py:231
msgid "认证源 {} 不存在"
msgstr "Auth source {} does not exist"

#: bkuser/apis/web/collaboration/serializers.py:75
#: bkuser/apis/web/collaboration/serializers.py:118
msgid "同名协同策略已存在"
msgstr "A collaboration strategy with the same name already exists"

#: bkuser/apis/web/collaboration/serializers.py:81
msgid "目标租户不能是当前租户"
msgstr "The target tenant cannot be the current tenant"

#: bkuser/apis/web/collaboration/serializers.py:84
msgid "目标租户不存在"
msgstr "The target tenant does not exist"

#: bkuser/apis/web/collaboration/serializers.py:92
#: bkuser/apis/web/collaboration/serializers.py:126
#: bkuser/apis/web/collaboration/serializers.py:221
msgid "策略配置不合法：{}"
msgstr "Collaboration strategy is invalid: {}"

#: bkuser/apis/web/collaboration/serializers.py:100
msgid "当前租户到租户 {} 的协同策略已存在"
msgstr ""
"A collaboration strategy from the current tenant to tenant {} already exists"

#: bkuser/apis/web/collaboration/serializers.py:185
msgid "字段映射中的源字段 {} 不属于源租户用户自定义字段"
msgstr ""
"Source field {} in the field mapping does not belong to the source tenant's "
"custom user fields"

#: bkuser/apis/web/collaboration/serializers.py:191
msgid "字段映射中的目标字段 {} 不属于本租户用户自定义字段"
msgstr ""
"Target field {} in the field mapping does not belong to the current tenant's "
"custom user fields"

#: bkuser/apis/web/collaboration/serializers.py:200
msgid "字段映射中的源字段 {} 和 目标字段 {} 的类型不一致"
msgstr ""
"The data type of source field {} and target field {} in the field mapping "
"are inconsistent"

#: bkuser/apis/web/collaboration/serializers.py:209
msgid "字段映射中的源字段 {} 和 目标字段 {} 的枚举值不一致"
msgstr ""
"The enum values of source field {} and target field {} in the field mapping "
"are inconsistent"

#: bkuser/apis/web/collaboration/views.py:157
msgid "删除前需要先停用协同策略"
msgstr "Please disable the collaboration strategy before deleting"

#: bkuser/apis/web/collaboration/views.py:298
msgid "无法获取分享方租户的自定义字段"
msgstr "Unable to retrieve custom fields of the source tenant"

#: bkuser/apis/web/collaboration/views.py:323
msgid "该协同策略未确认，无法进行更新"
msgstr ""
"This collaboration strategy has not been confirmed and cannot be updated"

#: bkuser/apis/web/collaboration/views.py:364
msgid "该协同策略已确认，无需重复操作"
msgstr ""
"This collaboration strategy has been confirmed, no need for repeated action"

#: bkuser/apis/web/collaboration/views.py:368
msgid "无法进行确认，请联系分享方租户管理员启用该策略"
msgstr ""
"Unable to confirm, please contact the source tenant administrator to enable "
"the strategy"

#: bkuser/apis/web/collaboration/views.py:413
msgid "请先确认策略，再尝试修改状态"
msgstr "Please confirm the strategy before attempting to modify the status"

#: bkuser/apis/web/data_source/serializers.py:79
msgid "字段映射中的目标字段 {} 不属于用户自定义字段或内置字段"
msgstr ""
"Target field {} in the field mapping does not belong to either custom or "
"built-in fields"

#: bkuser/apis/web/data_source/serializers.py:86
msgid "必填目标字段 {} 缺少字段映射"
msgstr "Required target field {} is missing a field mapping"

#: bkuser/apis/web/data_source/serializers.py:114
msgid "数据源插件不存在"
msgstr "Date source plugin does not exist"

#: bkuser/apis/web/data_source/serializers.py:128
msgid "租户至多拥有一个实体类型的数据源"
msgstr "A tenant can only have one data source of the real type"

#: bkuser/apis/web/data_source/serializers.py:134
#: bkuser/apis/web/data_source/serializers.py:206
msgid "当前数据源类型必须配置字段映射"
msgstr "The current date source type must be configured with a field mapping"

#: bkuser/apis/web/data_source/serializers.py:137
#: bkuser/apis/web/data_source/serializers.py:209
msgid "当前数据源类型必须提供同步配置"
msgstr ""
"The current date source type must provide a synchronization configuration"

#: bkuser/apis/web/data_source/serializers.py:140
#: bkuser/apis/web/data_source/serializers.py:247
msgid "数据源插件 {} 不存在"
msgstr "Data source plugin {} does not exist"

#: bkuser/apis/web/data_source/serializers.py:146
#: bkuser/apis/web/data_source/serializers.py:194
#: bkuser/apis/web/data_source/serializers.py:267
msgid "插件配置不合法：{}"
msgstr "Plugin configuration is invalid: {}"

#: bkuser/apis/web/data_source/serializers.py:244
#: bkuser/plugins/local/plugin.py:58
msgid "本地数据源不支持连通性测试"
msgstr "Local data source does not support connectivity test"

#: bkuser/apis/web/data_source/serializers.py:255
msgid "当前用户租户 {} 不存在 ID 为 {} 的数据源"
msgstr "The current user tenant {} does not have a data source with ID {}"

#: bkuser/apis/web/data_source/serializers.py:290
msgid "密码规则配置不合法: {}"
msgstr "Password rule configuration is invalid: {}"

#: bkuser/apis/web/data_source/serializers.py:298
msgid "指定数据源不存在"
msgstr "The specified data source does not exist"

#: bkuser/apis/web/data_source/serializers.py:302
msgid "无法使用该数据源生成随机密码"
msgstr "Unable to generate a random password using this data source"

#: bkuser/apis/web/data_source/serializers.py:328
msgid "待导入文件必须为 Excel 格式"
msgstr "The file to be imported must be in Excel format"

#: bkuser/apis/web/data_source/serializers.py:331
msgid "待导入文件大小不得超过 {} M"
msgstr "The file to be imported must not exceed {} M in size"

#: bkuser/apis/web/data_source/serializers.py:337
msgid "出于安全考虑，全量导入模式暂不可用"
msgstr "Full import mode is temporarily unavailable for security reasons"

#: bkuser/apis/web/data_source/views.py:232
msgid "仅可更新实体类型数据源配置"
msgstr "Only configurations of real type data sources can be updated"

#: bkuser/apis/web/data_source/views.py:272
msgid "仅可重置实体类型数据源"
msgstr "Only real type data sources can be reset"

#: bkuser/apis/web/data_source/views.py:435
msgid "仅实体类型的本地数据源有提供导入模板"
msgstr "Only local data sources of real type provide import templates"

#: bkuser/apis/web/data_source/views.py:457
msgid "仅能导出实体类型的本地数据源数据"
msgstr "Only data from local real type data sources can be exported"

#: bkuser/apis/web/data_source/views.py:482
msgid "仅实体类型的本地数据源支持导入功能"
msgstr "Only local real type data sources support import functions"

#: bkuser/apis/web/data_source/views.py:489
msgid "文件格式异常"
msgstr "File format exception"

#: bkuser/apis/web/data_source/views.py:534
msgid "本地数据源不支持同步，请使用导入功能"
msgstr ""
"Local data source does not support synchronization, please use the import "
"function"

#: bkuser/apis/web/data_source/views.py:537
msgid "仅实体类型的数据源支持同步"
msgstr "Only real type data sources support synchronization"

#: bkuser/apis/web/data_source/views.py:584 bkuser/common/error_codes.py:93
msgid "数据源不存在"
msgstr "Data source does not exist"

#: bkuser/apis/web/data_source/views.py:587
msgid "仅实体类型的数据源有同步记录"
msgstr "Only real type data sources have synchronization records"

#: bkuser/apis/web/idp/serializers.py:66
msgid "同名认证源已存在"
msgstr "An auth source with the same name already exists"

#: bkuser/apis/web/idp/serializers.py:79
msgid ""
"{} 不符合认证源字段的命名规范: 由3-32位字母、数字、下划线(_)、连接符(-)字符组"
"成，以字母开头并以字母或数字结尾"
msgstr ""
"{} does not meet the naming requirements for auth source fields: must be "
"composed of 3-32 letters, digits, underscores (_), or hyphens (-), starting "
"with a letter and ending with a letter or digit"

#: bkuser/apis/web/idp/serializers.py:101
msgid "当前租户下不存在 ID 为 {} 的实名数据源"
msgstr "There is no real-name data source with ID {} under the current tenant"

#: bkuser/apis/web/idp/serializers.py:110
msgid "匹配的数据源字段 {} 不属于用户自定义字段或内置字段"
msgstr ""
"The matched data source field {} does not belong to either custom or built-"
"in fields"

#: bkuser/apis/web/idp/serializers.py:129
msgid "认证源插件不存在"
msgstr "Auth source plugin does not exist"

#: bkuser/apis/web/idp/serializers.py:132
msgid "不允许创建本地账密认证源"
msgstr "Local account password auth sources are not allowed to be created"

#: bkuser/apis/web/idp/serializers.py:145
msgid "{} 类型的认证源已存在"
msgstr "An auth source of type {} already exists"

#: bkuser/apis/web/idp/serializers.py:150
msgid "认证源插件 {} 不存在"
msgstr "Auth source plugin {} does not exist"

#: bkuser/apis/web/idp/serializers.py:155
#: bkuser/apis/web/idp/serializers.py:204
#: bkuser/apis/web/idp/serializers.py:229
msgid "认证源插件配置不合法：{}"
msgstr "Auth source plugin configuration is invalid: {}"

#: bkuser/apis/web/idp/views.py:209
msgid "该 API 不支持本地账密认证源更新配置"
msgstr ""
"This API does not support updating the configuration of local account "
"password auth sources"

#: bkuser/apis/web/idp/views.py:300
msgid "数据源未配置或非本地类型数据源"
msgstr "Data source is not configured or is not a local type data source"

#: bkuser/apis/web/idp/views.py:306
msgid "本地账密登录已存在"
msgstr "Local account password login already exists"

#: bkuser/apis/web/organization/serializers/departments.py:37
msgid "指定的父部门在当前租户中不存在"
msgstr "The specified parent department does not exist in the current tenant"

#: bkuser/apis/web/organization/serializers/departments.py:72
#: bkuser/apis/web/organization/serializers/departments.py:115
msgid "指定的父部门下已存在同名部门：{}"
msgstr ""
"A department with the same name already exists under the specified parent "
"department: {}"

#: bkuser/apis/web/organization/serializers/departments.py:84
msgid "上级部门中存在同名部门：{}"
msgstr ""
"There is a department with the same name under the superior department: {}"

#: bkuser/apis/web/organization/serializers/departments.py:97
#: bkuser/apis/web/organization/serializers/departments.py:132
msgid "部门名称不允许包含斜杠(/)"
msgstr "Department name is not allowed to contain slashes (/)"

#: bkuser/apis/web/organization/serializers/departments.py:191
msgid "自己不能成为自己的子部门"
msgstr "Department cannot be its sub-department"

#: bkuser/apis/web/organization/serializers/departments.py:212
msgid "不能移动至自己的子部门下"
msgstr "Department cannot move to its sub-department"

#: bkuser/apis/web/organization/serializers/relations.py:34
#: bkuser/apis/web/organization/serializers/users.py:596
msgid "用户 ID {} 在当前租户中不存在"
msgstr "User ID {} does not exist in the current tenant"

#: bkuser/apis/web/organization/serializers/relations.py:43
msgid "部门 ID {} 在当前租户中不存在"
msgstr "Department ID {} does not exist in the current tenant"

#: bkuser/apis/web/organization/serializers/users.py:100
msgid "部门不存在"
msgstr "The department does not exist"

#: bkuser/apis/web/organization/serializers/users.py:130
#: bkuser/apis/web/organization/serializers/users.py:564
#: bkuser/apis/web/virtual_user/serializers.py:51
msgid "用户名 {} 已存在"
msgstr "Username {} already exists"

#: bkuser/apis/web/organization/serializers/users.py:142
msgid "指定的直属上级 {} 不存在"
msgstr "The specified direct leader {} does not exist"

#: bkuser/apis/web/organization/serializers/users.py:185
msgid "指定的部门 {} 不存在"
msgstr "The specified department {} does not exist"

#: bkuser/apis/web/organization/serializers/users.py:335
msgid "不能设置自己为自己的直接上级"
msgstr "Unable to set yourself as your direct leader"

#: bkuser/apis/web/organization/serializers/users.py:350
#: bkuser/apis/web/organization/serializers/users.py:365
msgid "账号有效期时间不能早于当前时间"
msgstr "Account expiration time cannot be earlier than the current time"

#: bkuser/apis/web/organization/serializers/users.py:477
msgid "第 {} 行，用户信息格式不正确，预期 {} 个字段，实际 {} 个字段"
msgstr ""
"On line {}, the format of user information is incorrect, expected {} fields, "
"but got {} fields"

#: bkuser/apis/web/organization/serializers/users.py:490
msgid "第 {} 行，手机号 {} 格式不正确"
msgstr "On line {}, the format of the phone number {} is incorrect"

#: bkuser/apis/web/organization/serializers/users.py:525
msgid "用户名：{} 自定义字段 {} 值 {} 不能转换为数字"
msgstr "Username: {} custom field {} value {} cannot be converted to a number"

#: bkuser/apis/web/organization/serializers/users.py:533
#: bkuser/apis/web/organization/serializers/users.py:544
msgid "用户名：{} 自定义字段 {} 值 {} 不在可选项 {} 中"
msgstr "Username: {} custom field {} value {} is not in the options {}"

#: bkuser/apis/web/organization/serializers/users.py:559
msgid "用户名 {} 重复"
msgstr "Username {} is duplicated"

#: bkuser/apis/web/organization/serializers/users.py:671
msgid "用户 {} 不能设置为自己的直属上级"
msgstr "Unable to set user {} as their direct leader"

#: bkuser/apis/web/organization/serializers/users.py:682
msgid "一次只能批量更新一个自定义字段"
msgstr "Only one custom field can be updated in a batch update"

#: bkuser/apis/web/organization/serializers/users.py:690
msgid "请提供自定义字段 {} 的值"
msgstr "Please provide the value of the custom field {}"

#: bkuser/apis/web/organization/serializers/users.py:698
msgid "当前租户不存在管理员可编辑的自定义字段 {}"
msgstr "The current tenant has no admin editable custom field {}"

#: bkuser/apis/web/organization/serializers/users.py:702
msgid "不能在批量操作中修改设置了唯一性的自定义字段 {}"
msgstr ""
"Cannot modify custom field {} that is set to be unique in batch operations"

#: bkuser/apis/web/organization/views/departments.py:171
msgid "仅可创建属于当前租户的部门"
msgstr "Only departments belonging to the current tenant can be created"

#: bkuser/apis/web/organization/views/departments.py:178
msgid "租户数据源不存在"
msgstr "Tenant data source does not exist"

#: bkuser/apis/web/organization/views/departments.py:180
msgid "仅本地数据源支持创建部门"
msgstr "Only local data sources support creating departments"

#: bkuser/apis/web/organization/views/departments.py:288
msgid "仅本地数据源支持更新部门"
msgstr "Only local data sources support updating departments"

#: bkuser/apis/web/organization/views/departments.py:290
msgid "仅可更新属于当前租户的部门"
msgstr "Only departments belonging to the current tenant can be updated"

#: bkuser/apis/web/organization/views/departments.py:317
msgid "仅真实用户类型的本地数据源支持删除部门"
msgstr "Only local data sources of real user type support deleting departments"

#: bkuser/apis/web/organization/views/departments.py:327
msgid "该部门或其子部门下存在用户，无法删除"
msgstr ""
"There are users in this department or its sub-departments, unable to delete"

#: bkuser/apis/web/organization/views/departments.py:475
msgid "仅本地数据源支持移动部门"
msgstr "Only local data sources support moving departments"

#: bkuser/apis/web/organization/views/departments.py:477
msgid "仅可移动属于当前租户的部门"
msgstr "Only departments belonging to the current tenant can be moving"

#: bkuser/apis/web/organization/views/mixins.py:33
msgid "当前租户不存在实名用户数据源"
msgstr "There is no real-name user data source in the current tenant"

#: bkuser/apis/web/organization/views/mixins.py:40
msgid "当前租户不存在本地实名用户数据源"
msgstr "There is no local real-name user data source in the current tenant"

#: bkuser/apis/web/organization/views/tenants.py:101
msgid "单选枚举，可选值：{}"
msgstr "Single-choice enum, optional values: {}"

#: bkuser/apis/web/organization/views/tenants.py:103
msgid "多选枚举，多个值以 / 分隔，可选值：{}"
msgstr ""
"Multiple-choice enum, multiple values separated by /, optional values: {}"

#: bkuser/apis/web/organization/views/tenants.py:105
msgid "数据类型：{}"
msgstr "Data type: {}"

#: bkuser/apis/web/organization/views/users.py:318
msgid "仅可创建属于当前租户的用户"
msgstr "Only users belonging to the current tenant can be created"

#: bkuser/apis/web/organization/views/users.py:478
msgid "仅本地实名数据源支持更新用户信息"
msgstr "Only local real-name data sources support updating user information"

#: bkuser/apis/web/organization/views/users.py:481
msgid "仅可更新非协同产生的租户用户"
msgstr "Only tenant users not created through collaboration can be updated"

#: bkuser/apis/web/organization/views/users.py:498
msgid "当前用户不允许更新用户名"
msgstr "The current user is not allowed to update the username"

#: bkuser/apis/web/organization/views/users.py:548
msgid "仅本地实名数据源支持删除用户"
msgstr "Only local real-name data sources support deleting users"

#: bkuser/apis/web/organization/views/users.py:551
msgid "仅可删除非协同产生的租户用户"
msgstr "Only tenant users not created through collaboration can be deleted"

#: bkuser/apis/web/organization/views/users.py:646
msgid "该租户用户没有可用的密码规则"
msgstr "There are no available password rules for this tenant user"

#: bkuser/apis/web/organization/views/users.py:683
<<<<<<< HEAD
#: bkuser/apis/web/personal_center/views.py:534
=======
#: bkuser/apis/web/personal_center/views.py:517
>>>>>>> c8e1819a
msgid "仅可以重置 已经启用密码功能 的 本地数据源 的用户密码"
msgstr ""
"Password can only be reset for users of local data sources with the password "
"function enabled"

#: bkuser/apis/web/organization/views/users.py:825
msgid "指定的租户部门不存在"
msgstr "The specified tenant department does not exist"

#: bkuser/apis/web/organization/views/users.py:1203
msgid "当前数据源未启用密码功能"
msgstr "Current data source has not enabled password functionality"

#: bkuser/apis/web/password/constants.py:24 bkuser/apps/audit/constants.py:28
msgid "租户用户"
msgstr "Tenant user"

#: bkuser/apis/web/password/constants.py:25
msgid "手机号"
msgstr "Phone number"

#: bkuser/apis/web/password/constants.py:26
msgid "邮箱"
msgstr "Email"

#: bkuser/apis/web/password/tokens.py:57
msgid "生成令牌过于频繁"
msgstr "Token generation is too frequent"

#: bkuser/apis/web/password/views.py:79
msgid "手机号码 +{} {} 在租户 {} 中匹配不到用户"
msgstr "Phone number +{} {} does not match a user in tenant {}"

#: bkuser/apis/web/password/views.py:91
msgid "邮箱 {} 在租户 {} 中匹配不到用户"
msgstr "Email {} does not match a user in tenant {}"

#: bkuser/apis/web/password/views.py:132
#: bkuser/apis/web/personal_center/views.py:264
msgid "发送短信验证码过于频繁，请稍后再试"
msgstr "Sending SMS verification codes is too frequent, please try again later"

#: bkuser/apis/web/password/views.py:137
#: bkuser/apis/web/personal_center/views.py:270
#: bkuser/apis/web/personal_center/views.py:371
msgid "今日发送验证码次数超过上限，请明天再试"
msgstr ""
"Today's limit for sending verification codes has been exceeded, please try "
"again tomorrow"

#: bkuser/apis/web/password/views.py:140 bkuser/apis/web/password/views.py:234
#: bkuser/apis/web/personal_center/views.py:273
#: bkuser/apis/web/personal_center/views.py:374
msgid "请联系管理员处理"
msgstr "Please contact the administrator for assistance"

#: bkuser/apis/web/password/views.py:168
msgid "手机号码或验证码错误"
msgstr "Incorrect phone number or verification code"

#: bkuser/apis/web/password/views.py:181
#: bkuser/apis/web/personal_center/views.py:221
#: bkuser/apis/web/personal_center/views.py:324
msgid "验证码错误"
msgstr "Incorrect verification code"

#: bkuser/apis/web/password/views.py:184
#: bkuser/apis/web/personal_center/views.py:226
#: bkuser/apis/web/personal_center/views.py:329
msgid "验证码校验失败，请联系管理员处理"
msgstr ""
"Verification code validation failed, please contact the administrator for "
"assistance"

#: bkuser/apis/web/password/views.py:190 bkuser/apis/web/password/views.py:226
msgid "请稍后再试"
msgstr "Please try again later"

#: bkuser/apis/web/password/views.py:231
msgid "今日发送次数超过上限，请明天再试"
msgstr "Today's sending limit has been reached, please try again tomorrow"

#: bkuser/apis/web/password/views.py:279
msgid "租户用户不存在"
msgstr "Tenant user does not exist"

#: bkuser/apis/web/personal_center/constants.py:27
msgid "修改密码"
msgstr "Change Password"

#: bkuser/apis/web/personal_center/constants.py:28
msgid "手机号更新限制"
msgstr "Phone update restriction"

#: bkuser/apis/web/personal_center/constants.py:29
msgid "邮箱更新限制"
msgstr "Email update restriction"

#: bkuser/apis/web/personal_center/constants.py:33
msgid "验证后修改"
msgstr "Need verify"

#: bkuser/apis/web/personal_center/constants.py:34
msgid "可直接修改"
msgstr "Editable directly"

#: bkuser/apis/web/personal_center/constants.py:35
msgid "不可修改"
msgstr "Not editable"

#: bkuser/apis/web/personal_center/serializers.py:178
msgid "自定义手机号码为必填项"
msgstr "Custom phone number is a required field"

#: bkuser/apis/web/personal_center/serializers.py:195
msgid "自定义邮箱为必填项"
msgstr "Custom email is a required field"

#: bkuser/apis/web/personal_center/serializers.py:267
msgid "旧密码校验失败"
msgstr "Old password validation failed"

#: bkuser/apis/web/personal_center/views.py:185
msgid "手机号码不可编辑"
msgstr "Phone number cannot be edited"

#: bkuser/apis/web/personal_center/views.py:190
#: bkuser/apis/web/personal_center/views.py:304
msgid "验证码不能为空"
msgstr "verification code cannot be empty"

#: bkuser/apis/web/personal_center/views.py:223
#: bkuser/apis/web/personal_center/views.py:326
#: bkuser/common/verification_code/managers.py:54
msgid "超过验证码重试次数"
msgstr "Exceeded verification code retry attempts"

#: bkuser/apis/web/personal_center/views.py:244
msgid "当前租户更新手机号不允许发送验证码"
msgstr ""
"Current tenant don't allow the verification code to be sent when updating "
"the phone number"

#: bkuser/apis/web/personal_center/views.py:299
msgid "邮箱不可编辑"
msgstr "Email address cannot be edited"

#: bkuser/apis/web/personal_center/views.py:347
msgid "当前租户更新邮箱不允许发送验证码"
msgstr ""
"Current tenant don't allow the verification code to be sent when updating "
"the email"

#: bkuser/apis/web/personal_center/views.py:366
msgid "发送邮箱验证码过于频繁，请稍后再试"
msgstr ""
"Sending email verification codes is too frequent, please try again later"

#: bkuser/apis/web/platform_management/serializers.py:57
msgid "选择邮箱通知方式时，邮箱不能为空"
msgstr "Email cannot be empty when selecting email notification method"

#: bkuser/apis/web/platform_management/serializers.py:61
msgid "选择短信通知方式时，手机号不能为空"
msgstr "Phone number cannot be empty when selecting SMS notification method"

#: bkuser/apis/web/platform_management/serializers.py:106
msgid "租户 ID {} 已被使用"
msgstr "Tenant ID {} is already in use"

#: bkuser/apis/web/platform_management/serializers.py:111
msgid ""
"{} 不符合 租户 ID 的命名规范: 由3-32位小写字母、数字、连接符(-)字符组成，以小"
"写字母开头，小写字母或数字结尾"
msgstr ""
"{} does not meet the naming requirements for Tenant ID: must be composed of "
"3-32 lowercase letters, digits, or hyphens (-), starting with a lowercase "
"letter and ending with a lowercase letter or digit"

#: bkuser/apis/web/platform_management/serializers.py:124
msgid "密码不符合密码规则：{}"
msgstr "Password does not meet password rules: {}"

#: bkuser/apis/web/platform_management/views.py:200
msgid "管理员账密登录"
msgstr "Admin account password login"

#: bkuser/apis/web/platform_management/views.py:259
msgid "默认租户不能删除"
msgstr "Default tenant cannot be deleted"

#: bkuser/apis/web/platform_management/views.py:262
msgid "需要先停用租户才能删除"
msgstr "The tenant needs to be disabled before it can be deleted"

#: bkuser/apis/web/platform_management/views.py:308
msgid "默认租户不能停用"
msgstr "Default tenant cannot be deactivated"

#: bkuser/apis/web/tenant_info/serializers.py:109
msgid "非本租户实名账号（ids={}）不允许添加"
msgstr ""
"Non-real-name accounts (ids={}) or accounts from other tenants are not "
"allowed to be added"

#: bkuser/apis/web/tenant_info/views.py:139
msgid "不存在实名管理员，无法禁用内置管理员账号登录"
msgstr ""
"There is no real-name administrator, so built-in administrator account login "
"cannot be disabled"

#: bkuser/apis/web/tenant_setting/serializers.py:37
msgid "需要提供至少一个枚举选项"
msgstr "At least one enum option must be provided"

#: bkuser/apis/web/tenant_setting/serializers.py:42
msgid "枚举选项不合法：{}"
msgstr "Enum option is invalid: {}"

#: bkuser/apis/web/tenant_setting/serializers.py:47
msgid "存在重复枚举 ID：{}"
msgstr "Duplicate enum ID exists: {}"

#: bkuser/apis/web/tenant_setting/serializers.py:52
msgid "存在重复枚举值：{}"
msgstr "Duplicate enum value exists: {}"

#: bkuser/apis/web/tenant_setting/serializers.py:58
msgid "枚举默认值 {} 需要是可选值 {} 之一"
msgstr "Enum default value {} needs to be one of the optional values {}"

#: bkuser/apis/web/tenant_setting/serializers.py:64
msgid "多选枚举类型自定义字段 默认值 必须是 列表类型"
msgstr ""
"The default value for multiple-choice enum custom fields must be of list type"

#: bkuser/apis/web/tenant_setting/serializers.py:67
msgid "多选枚举默认值 {} 不是可选值 {} 的子集"
msgstr ""
"The multiple-choice enum default value {} must not be a subset of the "
"optional values {}"

#: bkuser/apis/web/tenant_setting/serializers.py:123
msgid "字段名称 {} 已存在"
msgstr "Field name {} already exists"

#: bkuser/apis/web/tenant_setting/serializers.py:126
msgid "字段名称 {} 与内置字段冲突"
msgstr "Field name {} conflicts with built-in fields"

#: bkuser/apis/web/tenant_setting/serializers.py:132
msgid "英文标识 {} 已存在"
msgstr "English ID {} already exists"

#: bkuser/apis/web/tenant_setting/serializers.py:135
msgid "英文标识 {} 与内置字段冲突"
msgstr "English ID {} conflicts with built-in fields"

#: bkuser/apis/web/tenant_setting/serializers.py:145
msgid "枚举类型字段不支持设置唯一性"
msgstr "Enum type fields do not support setting uniqueness"

#: bkuser/apis/web/tenant_setting/serializers.py:162
msgid "设置为在个人中心可编辑的字段必须也设置可见"
msgstr ""
"Fields set to be editable in personal center must also be set to be visible"

#: bkuser/apis/web/tenant_setting/serializers.py:170
msgid ""
"字段迁移映射必须是字典类型，格式为：{被删除的枚举 ID: 迁移目标值枚举 ID}"
msgstr ""
"Field migration mapping must be of dictionary type, format: {deleted enum "
"ID: target value enum ID}"

#: bkuser/apis/web/tenant_setting/serializers.py:174
msgid "枚举选项没有修改，无需配置字段迁移映射"
msgstr ""
"Enum options have not been modified, no need to configure field migration "
"mapping"

#: bkuser/apis/web/tenant_setting/serializers.py:179
msgid "被删除的枚举项 {} 均需要配置字段迁移映射"
msgstr ""
"All deleted enumeration items {} need to be configured with field migration "
"mapping"

#: bkuser/apis/web/tenant_setting/serializers.py:183
msgid "字段迁移映射的目标值 {} 不在新的枚举选项中"
msgstr ""
"The target value {} of the field migration mapping is not in the new enum "
"options"

#: bkuser/apis/web/tenant_setting/serializers.py:200
msgid "展示用名称 {} 已存在"
msgstr "Display name {} already exists"

#: bkuser/apis/web/tenant_setting/serializers.py:203
msgid "展示用名称 {} 与内置字段冲突"
msgstr "Display name {} conflicts with built-in fields"

#: bkuser/apis/web/tenant_setting/serializers.py:233
msgid "枚举选项 ID 必须是数字，值 {} 不合法"
msgstr "Enum option ID must be a number, value {} is invalid"

#: bkuser/apps/audit/constants.py:25 bkuser/apps/idp/constants.py:40
msgid "数据源"
msgstr "Data Source"

#: bkuser/apps/audit/constants.py:26
msgid "认证源"
msgstr "IDP"

#: bkuser/apps/audit/constants.py:27
msgid "数据源用户"
msgstr "Data Source User"

#: bkuser/apps/audit/constants.py:29 bkuser/apps/idp/constants.py:39
#: bkuser/apps/sync/constants.py:80 bkuser/apps/sync/constants.py:90
msgid "部门"
msgstr "Department"

#: bkuser/apps/audit/constants.py:30
msgid "租户部门"
msgstr "Tenant Department"

#: bkuser/apps/audit/constants.py:31 bkuser/apps/idp/constants.py:41
msgid "租户"
msgstr "Tenant"

#: bkuser/apps/audit/constants.py:32
msgid "虚拟用户"
msgstr "Virtual User"

#: bkuser/apps/audit/constants.py:39
msgid "创建数据源"
msgstr "Create data source"

#: bkuser/apps/audit/constants.py:40
msgid "修改数据源"
msgstr "Modify data source"

#: bkuser/apps/audit/constants.py:41
msgid "删除数据源"
msgstr "Delete data source"

#: bkuser/apps/audit/constants.py:42
msgid "同步数据源"
msgstr "Sync data source"

<<<<<<< HEAD
#: bkuser/apps/audit/constants.py:45
msgid "创建认证源"
msgstr "Create idp"

#: bkuser/apps/audit/constants.py:46
msgid "修改认证源"
msgstr "Modify idp"

=======
#: bkuser/apps/audit/constants.py:44
msgid "创建认证源"
msgstr "Create idp"

#: bkuser/apps/audit/constants.py:45
msgid "修改认证源"
msgstr "Modify idp"

#: bkuser/apps/audit/constants.py:46
msgid "修改认证源状态"
msgstr "Modify status of idp"

>>>>>>> c8e1819a
#: bkuser/apps/audit/constants.py:47
msgid "删除认证源"
msgstr "Delete idp"

#: bkuser/apps/audit/constants.py:50
msgid "创建数据源用户"
msgstr "Create data source user"

#: bkuser/apps/audit/constants.py:51
msgid "创建租户用户"
msgstr "Create tenant user"

#: bkuser/apps/audit/constants.py:52
<<<<<<< HEAD
msgid "创建用户-部门关系"
msgstr "Create user-department relations"

#: bkuser/apps/audit/constants.py:53
msgid "创建协同租户用户"
msgstr "Create collaboration tenant user"

#: bkuser/apps/audit/constants.py:55
msgid "修改数据源用户"
msgstr "Modify data source user"

#: bkuser/apps/audit/constants.py:56
msgid "修改租户用户"
msgstr "Modify tenant user"

#: bkuser/apps/audit/constants.py:57
msgid "修改用户-上级关系"
msgstr "Modify user-leader relations"

#: bkuser/apps/audit/constants.py:58
msgid "修改用户-部门关系"
msgstr "Modify user-department relations"

#: bkuser/apps/audit/constants.py:59
msgid "修改用户状态"
msgstr "Modify the user's status"

#: bkuser/apps/audit/constants.py:60
msgid "修改用户账号过期时间"
msgstr "Modify the expiration time of the user account"

#: bkuser/apps/audit/constants.py:61
msgid "修改用户密码"
msgstr "Modify the user's password"

#: bkuser/apps/audit/constants.py:62
msgid "修改用户邮箱"
msgstr "Modify the user's email"

#: bkuser/apps/audit/constants.py:63
msgid "修改用户电话号码"
msgstr "Modify the user's phone number"

#: bkuser/apps/audit/constants.py:65
msgid "删除数据源用户"
msgstr "Delete data source user"

#: bkuser/apps/audit/constants.py:66
msgid "删除租户用户"
msgstr "Delete tenant user"

#: bkuser/apps/audit/constants.py:67
msgid "删除用户-上级关系"
msgstr "Delete user-leader relations"

#: bkuser/apps/audit/constants.py:68
msgid "删除用户-部门关系"
msgstr "Delete user-department relations"

#: bkuser/apps/audit/constants.py:69
msgid "删除协同租户用户"
msgstr "Delete collaboration tenant user"

#: bkuser/apps/audit/constants.py:72
msgid "创建数据源部门"
msgstr "Create data source department"

#: bkuser/apps/audit/constants.py:73
msgid "创建租户部门"
msgstr "Create tenant department"

#: bkuser/apps/audit/constants.py:75
msgid "创建协同租户部门"
msgstr "Create collaboration tenant department"

#: bkuser/apps/audit/constants.py:77
msgid "创建部门-父部门关系"
msgstr "Create relations of department and parent department"

#: bkuser/apps/audit/constants.py:78
msgid "修改数据源部门"
msgstr "Modify data source department"

#: bkuser/apps/audit/constants.py:79
msgid "修改租户部门"
msgstr "Modify tenant department"

#: bkuser/apps/audit/constants.py:80
msgid "修改部门-父部门关系"
msgstr "Modify relations of department and parent department"

#: bkuser/apps/audit/constants.py:81
msgid "删除数据源部门"
msgstr "Delete data source department"

#: bkuser/apps/audit/constants.py:82
msgid "删除租户部门"
msgstr "Delete tenant department"

#: bkuser/apps/audit/constants.py:84
msgid "删除协同租户部门"
msgstr "Delete collaboration tenant department"

#: bkuser/apps/audit/constants.py:86
msgid "删除部门-父部门关系"
msgstr "Delete relations of department and parent department"

#: bkuser/apps/audit/constants.py:89
msgid "创建租户"
msgstr "Create tenant"

#: bkuser/apps/audit/constants.py:90
msgid "修改租户信息"
msgstr "Modify tenant"

#: bkuser/apps/audit/constants.py:91
msgid "删除租户"
msgstr "Delete tenant"

#: bkuser/apps/audit/constants.py:92
msgid "修改租户状态"
msgstr "Modify the status of tenant"

#: bkuser/apps/audit/constants.py:93
msgid "创建租户实名管理员"
msgstr "Create real manager of tenant"

#: bkuser/apps/audit/constants.py:94
msgid "删除租户实名管理员"
msgstr "Delete real manager of tenant"

#: bkuser/apps/audit/constants.py:96
msgid "修改租户账户有效期配置"
msgstr "Modify the validity period config of tenant account"

#: bkuser/apps/audit/constants.py:100
msgid "创建虚拟用户"
msgstr "Create virtual user"

#: bkuser/apps/audit/constants.py:101
msgid "修改虚拟用户信息"
msgstr "Modify virtual user"

#: bkuser/apps/audit/constants.py:102
=======
msgid "创建用户-上级关系"
msgstr "Create user-leader relations"

#: bkuser/apps/audit/constants.py:53
msgid "创建用户-部门关系"
msgstr "Create user-department relations"

#: bkuser/apps/audit/constants.py:54
msgid "创建协同租户用户"
msgstr "Create collaboration tenant user"

#: bkuser/apps/audit/constants.py:56
msgid "修改数据源用户"
msgstr "Modify data source user"

#: bkuser/apps/audit/constants.py:57
msgid "修改租户用户"
msgstr "Modify tenant user"

#: bkuser/apps/audit/constants.py:58
msgid "修改用户-上级关系"
msgstr "Modify user-leader relations"

#: bkuser/apps/audit/constants.py:59
msgid "修改用户-部门关系"
msgstr "Modify user-department relations"

#: bkuser/apps/audit/constants.py:60
msgid "修改用户状态"
msgstr "Modify the user's status"

#: bkuser/apps/audit/constants.py:61
msgid "修改用户账号过期时间"
msgstr "Modify the expiration time of the user account"

#: bkuser/apps/audit/constants.py:62
msgid "重置用户密码"
msgstr "Reset user's password"

#: bkuser/apps/audit/constants.py:63
msgid "修改用户邮箱"
msgstr "Modify the user's email"

#: bkuser/apps/audit/constants.py:64
msgid "修改用户电话号码"
msgstr "Modify the user's phone number"

#: bkuser/apps/audit/constants.py:66
msgid "删除数据源用户"
msgstr "Delete data source user"

#: bkuser/apps/audit/constants.py:67
msgid "删除租户用户"
msgstr "Delete tenant user"

#: bkuser/apps/audit/constants.py:68
msgid "删除用户-上级关系"
msgstr "Delete user-leader relations"

#: bkuser/apps/audit/constants.py:69
msgid "删除用户-部门关系"
msgstr "Delete user-department relations"

#: bkuser/apps/audit/constants.py:70
msgid "删除协同租户用户"
msgstr "Delete collaboration tenant user"

#: bkuser/apps/audit/constants.py:73
msgid "创建部门"
msgstr "Create department"

#: bkuser/apps/audit/constants.py:74
msgid "修改部门名称"
msgstr "Modify the name of department"

#: bkuser/apps/audit/constants.py:75
msgid "删除部门"
msgstr "Delete department"

#: bkuser/apps/audit/constants.py:76
msgid "修改上级部门"
msgstr "Modify the superior department"

#: bkuser/apps/audit/constants.py:79
msgid "创建租户"
msgstr "Create tenant"

#: bkuser/apps/audit/constants.py:80
msgid "修改租户信息"
msgstr "Modify tenant"

#: bkuser/apps/audit/constants.py:81
msgid "删除租户"
msgstr "Delete tenant"

#: bkuser/apps/audit/constants.py:82
msgid "修改租户状态"
msgstr "Modify the status of tenant"

#: bkuser/apps/audit/constants.py:83
msgid "创建租户实名管理员"
msgstr "Create real manager of tenant"

#: bkuser/apps/audit/constants.py:84
msgid "删除租户实名管理员"
msgstr "Delete real manager of tenant"

#: bkuser/apps/audit/constants.py:86
msgid "修改租户账户有效期配置"
msgstr "Modify the validity period config of tenant account"

#: bkuser/apps/audit/constants.py:90
msgid "创建虚拟用户"
msgstr "Create virtual user"

#: bkuser/apps/audit/constants.py:91
msgid "修改虚拟用户信息"
msgstr "Modify virtual user"

#: bkuser/apps/audit/constants.py:92
>>>>>>> c8e1819a
msgid "删除虚拟用户"
msgstr "Delete virtual user"

#: bkuser/apps/data_source/constants.py:29 bkuser/apps/tenant/constants.py:164
msgid "直接"
msgstr "Direct"

#: bkuser/apps/data_source/constants.py:30 bkuser/apps/tenant/constants.py:165
msgid "表达式"
msgstr "Expression"

#: bkuser/apps/data_source/constants.py:36
msgid "实体"
msgstr "Real"

#: bkuser/apps/data_source/constants.py:37
msgid "虚拟"
msgstr "Virtual"

#: bkuser/apps/data_source/constants.py:38
msgid "内置管理"
msgstr "Built-in Management"

#: bkuser/apps/idp/constants.py:24
msgid "企业"
msgstr "Enterprise"

#: bkuser/apps/idp/constants.py:25
msgid "社交"
msgstr "Social"

#: bkuser/apps/idp/constants.py:31 bkuser/apps/tenant/constants.py:132
#: bkuser/apps/tenant/constants.py:139 bkuser/apps/tenant/constants.py:147
msgid "启用"
msgstr "Enabled"

#: bkuser/apps/idp/constants.py:32
msgid "未启用"
msgstr "Disabled"

#: bkuser/apps/idp/constants.py:38 bkuser/apps/sync/constants.py:79
#: bkuser/apps/sync/constants.py:89
msgid "用户"
msgstr "User"

#: bkuser/apps/idp/constants.py:42
msgid "任意"
msgstr "Any"

#: bkuser/apps/notification/constants.py:24
msgid "邮件"
msgstr "Email"

#: bkuser/apps/notification/constants.py:25
msgid "短信"
msgstr "SMS"

#: bkuser/apps/notification/constants.py:31
#: bkuser/plugins/local/constants.py:67
msgid "用户初始化"
msgstr "User Initialization"

#: bkuser/apps/notification/constants.py:32
#: bkuser/plugins/local/constants.py:68
msgid "重置密码"
msgstr "Reset Password"

#: bkuser/apps/notification/constants.py:33
#: bkuser/plugins/local/constants.py:69
msgid "密码即将过期"
msgstr "Password About to Expire"

#: bkuser/apps/notification/constants.py:34
#: bkuser/plugins/local/constants.py:70
msgid "密码已过期"
msgstr "Password Has Expired"

#: bkuser/apps/notification/constants.py:35
msgid "管理员重置密码"
msgstr "Admin Reset Password"

#: bkuser/apps/notification/constants.py:36
msgid "发送验证码"
msgstr "Send Verification Code"

#: bkuser/apps/notification/constants.py:37 bkuser/apps/tenant/constants.py:47
msgid "租户用户即将过期"
msgstr "Tenant User About to Expire"

#: bkuser/apps/notification/constants.py:38 bkuser/apps/tenant/constants.py:48
msgid "租户用户已过期"
msgstr "Tenant User Has Expired"

#: bkuser/apps/notification/notifier.py:65
msgid "通知场景 {} 未被支持"
msgstr "Notification scene {} is not supported"

#: bkuser/apps/permission/constants.py:28
msgid "超级管理员"
msgstr "Super Manager"

#: bkuser/apps/permission/constants.py:29
msgid "租户管理员"
msgstr "Tenant Manager"

#: bkuser/apps/permission/constants.py:30
msgid "普通用户"
msgstr "Natual User"

#: bkuser/apps/permission/constants.py:38
msgid "平台管理"
msgstr "Manage Platform"

#: bkuser/apps/permission/constants.py:40
msgid "租户管理"
msgstr "Manage Tenant"

#: bkuser/apps/permission/constants.py:42
msgid "平台使用"
msgstr "Use Platform"

#: bkuser/apps/sync/constants.py:31
msgid "从不"
msgstr "Never"

#: bkuser/apps/sync/constants.py:32
msgid "每 30 分钟"
msgstr "Every 30 Minutes"

#: bkuser/apps/sync/constants.py:33
msgid "每 1 小时"
msgstr "Every 1 Hour"

#: bkuser/apps/sync/constants.py:34
msgid "每 3 小时"
msgstr "Every 3 Hours"

#: bkuser/apps/sync/constants.py:35
msgid "每 6 小时"
msgstr "Every 6 Hours"

#: bkuser/apps/sync/constants.py:36
msgid "每 12 小时"
msgstr "Every 12 Hours"

#: bkuser/apps/sync/constants.py:37
msgid "每 1 天"
msgstr "Every 1 Day"

#: bkuser/apps/sync/constants.py:38
msgid "每 7 天"
msgstr "Every 7 Days"

#: bkuser/apps/sync/constants.py:39
msgid "每 30 天"
msgstr "Every 30 Days"

#: bkuser/apps/sync/constants.py:45
msgid "定时任务"
msgstr "Scheduled Task"

#: bkuser/apps/sync/constants.py:46
msgid "手动"
msgstr "Manual"

#: bkuser/apps/sync/constants.py:48
msgid "信号触发"
msgstr "Signal Trigger"

#: bkuser/apps/sync/constants.py:62
msgid "等待"
msgstr "Pending"

#: bkuser/apps/sync/constants.py:63
msgid "执行中"
msgstr "Running"

#: bkuser/apps/sync/constants.py:64
msgid "成功"
msgstr "Success"

#: bkuser/apps/sync/constants.py:65
msgid "失败"
msgstr "Failed"

#: bkuser/apps/sync/constants.py:71
msgid "创建"
msgstr "Create"

#: bkuser/apps/sync/constants.py:72
msgid "更新"
msgstr "Update"

#: bkuser/apps/sync/constants.py:73
msgid "删除"
msgstr "Delete"

#: bkuser/apps/sync/constants.py:81
msgid "部门关系"
msgstr "Department Relation"

#: bkuser/apps/sync/constants.py:82
msgid "用户 Leader 关系"
msgstr "User Leader Relation"

#: bkuser/apps/sync/constants.py:83
msgid "用户部门关系"
msgstr "User Department Relation"

#: bkuser/apps/sync/models.py:50
msgid "数据源同步任务执行中"
msgstr "Data source synchronization task in progress"

#: bkuser/apps/sync/models.py:52
msgid "数据源同步成功"
msgstr "Data source synchronized successfully"

#: bkuser/apps/sync/models.py:54
msgid "数据源同步失败，请前往 `数据更新记录` 查看日志详情"
msgstr ""
"Data source synchronization failed, please check 'Data Update Records' for "
"log details"

#: bkuser/apps/sync/models.py:57
msgid "数据源导入成功"
msgstr "Data source imported successfully"

#: bkuser/apps/sync/models.py:57 bkuser/common/error_codes.py:94
msgid "数据源导入失败"
msgstr "Data source import failed"

#: bkuser/apps/tenant/constants.py:31
msgid "字符串"
msgstr "String"

#: bkuser/apps/tenant/constants.py:32 bkuser/common/passwd/models.py:119
msgid "数字"
msgstr "Number"

#: bkuser/apps/tenant/constants.py:33
msgid "枚举"
msgstr "Enum"

#: bkuser/apps/tenant/constants.py:34
msgid "多选枚举"
msgstr "Multiple-choice Enum"

#: bkuser/apps/tenant/constants.py:40 bkuser/plugins/local/constants.py:60
msgid "邮件通知"
msgstr "Email Notification"

#: bkuser/apps/tenant/constants.py:41 bkuser/plugins/local/constants.py:61
msgid "短信通知"
msgstr "SMS Notification"

#: bkuser/apps/tenant/constants.py:133 bkuser/apps/tenant/constants.py:140
#: bkuser/apps/tenant/constants.py:148
msgid "禁用"
msgstr "Disabled"

#: bkuser/apps/tenant/constants.py:141
msgid "已过期"
msgstr "Expired"

#: bkuser/apps/tenant/constants.py:150
msgid "未确认"
msgstr "Unconfirmed"

#: bkuser/apps/tenant/constants.py:156
msgid "全部"
msgstr "All"

#: bkuser/apps/tenant/constants.py:171
msgid "uuid4 hex"
msgstr "uuid4 hex"

#: bkuser/apps/tenant/constants.py:172
msgid "用户名"
msgstr "Username"

#: bkuser/apps/tenant/constants.py:173
msgid "用户名@域名"
msgstr "Username@Domain"

#: bkuser/biz/senders.py:43 bkuser/biz/senders.py:73
msgid "今日发送验证码次数超过上限"
msgstr "Today's limit for sending verification codes has been reached"

#: bkuser/biz/senders.py:101
msgid "超过发送次数限制"
msgstr "Exceeded the limit for sending times"

#: bkuser/biz/validators.py:46
msgid ""
"{} 不符合 用户名 的命名规范: 由3-32位字母、数字、下划线(_)、点(.)、连接符(-)"
"字符组成，以字母或数字开头及结尾"
msgstr ""
"{} does not meet the naming requirements for Username: must be composed of "
"3-32 letters, digits, underscores (_), dots (.), or hyphens (-), starting "
"and ending with a letter or digit"

#: bkuser/biz/validators.py:55
msgid ""
"{} 不符合 自定义字段 的命名规范: 由3-32位字母、数字、下划线(_)字符组成，以字"
"母开头，字母或数字结尾"
msgstr ""
"{} does not meet the naming requirements for Custom Fields: must be composed "
"of 3-32 letters, digits, or underscores (_), starting with a letter and "
"ending with a letter or digit"

#: bkuser/biz/validators.py:66
msgid "Logo 文件只能为 png 或 jpg 格式"
msgstr "Logo file can only be in png or jpg format"

#: bkuser/biz/validators.py:70
msgid "Logo 文件大小不可超过 {} KB"
msgstr "Logo file size must not exceed {} KB"

#: bkuser/biz/validators.py:83
msgid "密码不符合规则：{}"
msgstr "Password does not meet the rules: {}"

#: bkuser/biz/validators.py:92
msgid "新密码不能与当前密码相同"
msgstr "The new password cannot be the same as the current password"

#: bkuser/biz/validators.py:110
msgid "新密码不能与近 {} 次使用的密码相同"
msgstr "The new password cannot be the same as the last {} used passwords"

#: bkuser/biz/validators.py:123
msgid "租户名 {} 已存在"
msgstr "Tenant name {} already exists"

#: bkuser/biz/validators.py:142
msgid "字段 {} 的值 {} 不是合法数字"
msgstr "Field {} with value {} is not a valid number"

#: bkuser/biz/validators.py:149
msgid "字段 {} 的值 {} 不是可选项之一"
msgstr "Field {} with value {} is not one of the options"

#: bkuser/biz/validators.py:156
msgid "多选枚举类型自定义字段值必须是非空列表"
msgstr ""
"The value of a multiple-choice enum custom field must be a non-empty list"

#: bkuser/biz/validators.py:159
msgid "字段 {} 的值 {} 不是可选项的子集"
msgstr "Field {} with value {} is not a subset of the options"

#: bkuser/biz/validators.py:162
msgid "字段 {} 的值 {} 中存在重复值"
msgstr "Field {} with value {} has duplicate values"

#: bkuser/biz/validators.py:169
msgid "字段 {} 的值 {} 不是字符串类型"
msgstr "Field {} with value {} is not of string type"

#: bkuser/biz/validators.py:173
msgid "字段类型 {} 不被支持"
msgstr "Field type {} is not supported"

#: bkuser/biz/validators.py:181
msgid "字段 {} 必须填值"
msgstr "Field {} must have a value"

#: bkuser/biz/validators.py:190
msgid "字段 {} 的值 {} 不满足唯一性要求"
msgstr "Field {} with value {} does not meet the uniqueness requirement"

#: bkuser/biz/validators.py:203
msgid "当前用户无可编辑的租户自定义字段"
msgstr "The current user has no editable tenant custom fields"

#: bkuser/biz/validators.py:208
msgid "提供的自定义字段数据与租户自定义字段不匹配"
msgstr "The provided custom field data does not match the tenant custom fields"

#: bkuser/common/constants.py:35
msgid "未认证的用户"
msgstr "Unverified User"

#: bkuser/common/constants.py:37
msgid "匿名用户"
msgstr "Anonymous User"

#: bkuser/common/error_codes.py:28
msgid "参数不符合格式"
msgstr "Invalid arguments"

#: bkuser/common/error_codes.py:29
msgid "参数符合格式但不符合业务规则"
msgstr "Valid arguments but does not comply with business rules"

#: bkuser/common/error_codes.py:30
msgid "客户端指定的范围无效"
msgstr "Client-specified range is invalid"

#: bkuser/common/error_codes.py:31
msgid "当前系统状态无法执行请求"
msgstr "Request cannot be executed under the current system state"

#: bkuser/common/error_codes.py:33
msgid "未提供身份认证凭证"
msgstr "Authentication credentials not provided"

#: bkuser/common/error_codes.py:35
msgid "权限中心没有相关权限"
msgstr "No permission in the IAM"

#: bkuser/common/error_codes.py:36
msgid "没有相关权限"
msgstr "No permission"

#: bkuser/common/error_codes.py:38
msgid "资源不存在"
msgstr "Resource not found"

#: bkuser/common/error_codes.py:40
msgid "客户端尝试创建的资源已存在"
msgstr "The resource the client is trying to create already exists"

#: bkuser/common/error_codes.py:41
msgid "并发冲突（读取/修改/写入冲突）"
msgstr "Concurrency conflict (read/modify/write conflict)"

#: bkuser/common/error_codes.py:43
msgid "超过频率限制"
msgstr "Rate Limit Exceeded"

#: bkuser/common/error_codes.py:44
msgid "资源配额不足"
msgstr "Resource Exhausted"

#: bkuser/common/error_codes.py:46
msgid "服务器内部错误"
msgstr "Internal Server Error"

#: bkuser/common/error_codes.py:47
msgid "服务器未知错误"
msgstr "Unknown Server Error"

#: bkuser/common/error_codes.py:49
msgid "功能未实现"
msgstr "Feature not implemented"

#: bkuser/common/error_codes.py:54
msgid "参数非法"
msgstr "Invalid arguments"

#: bkuser/common/error_codes.py:56
msgid "未认证"
msgstr "Unauthenticated"

#: bkuser/common/error_codes.py:61
msgid "无权限"
msgstr "No Permission"

#: bkuser/common/error_codes.py:66
msgid "对象未找到"
msgstr "Object Not Found"

#: bkuser/common/error_codes.py:70
msgid "参数校验不通过"
msgstr "Arguments Validation Failed"

#: bkuser/common/error_codes.py:72
msgid "系统异常"
msgstr "System Error"

#: bkuser/common/error_codes.py:77
msgid "操作过于频繁"
msgstr "Operation too Frequent"

#: bkuser/common/error_codes.py:82
msgid "调用外部系统API异常"
msgstr "Error when requesting external system API"

#: bkuser/common/error_codes.py:88
msgid "当前数据源插件未提供默认配置"
msgstr "Current data source plugin does not provide default configuration"

#: bkuser/common/error_codes.py:89
msgid "数据源插件未加载"
msgstr "Data source plugin not loaded"

#: bkuser/common/error_codes.py:92
msgid "当前数据源不支持该操作"
msgstr "Current data source does not support this operation"

#: bkuser/common/error_codes.py:95
msgid "创建数据源同步任务失败"
msgstr "Failed to create data source synchronization task"

#: bkuser/common/error_codes.py:98
msgid "认证源插件未加载"
msgstr "IDP plugin not loaded"

#: bkuser/common/error_codes.py:99
msgid "创建认证源失败"
msgstr "Failed to create auth source"

#: bkuser/common/error_codes.py:100
msgid "该认证源不允许更新配置"
msgstr "This auth source does not allow configuration updates"

#: bkuser/common/error_codes.py:103
msgid "租户更新失败"
msgstr "Tenant update failed"

#: bkuser/common/error_codes.py:104
msgid "租户删除失败"
msgstr "Tenant deletion failed"

#: bkuser/common/error_codes.py:105
msgid "无法找到当前用户所在租户"
msgstr "Cannot find the tenant of the current user"

#: bkuser/common/error_codes.py:108
msgid "协同策略被分享方禁用"
msgstr "Collaboration policy is disabled by the source"

#: bkuser/common/error_codes.py:109
msgid "协同策略更新失败"
msgstr "Failed to update collaboration policy"

#: bkuser/common/error_codes.py:110
msgid "协同策略删除失败"
msgstr "Failed to delete collaboration policy"

#: bkuser/common/error_codes.py:113
msgid "租户部门创建失败"
msgstr "Failed to create tenant department"

#: bkuser/common/error_codes.py:114
msgid "租户部门更新失败"
msgstr "Failed to update tenant department"

#: bkuser/common/error_codes.py:115
msgid "租户部门删除失败"
msgstr "Failed to delete tenant department"

#: bkuser/common/error_codes.py:118
msgid "无法找到对应租户用户"
msgstr "Cannot find the corresponding tenant user"

#: bkuser/common/error_codes.py:119
msgid "租户用户创建失败"
msgstr "Failed to create tenant user"

#: bkuser/common/error_codes.py:120
msgid "租户用户更新失败"
msgstr "Failed to update tenant user"

#: bkuser/common/error_codes.py:121
msgid "租户用户删除失败"
msgstr "Failed to delete tenant user"

#: bkuser/common/error_codes.py:124
msgid "验证码无效"
msgstr "Invalid verification code"

#: bkuser/common/error_codes.py:125
msgid "发送验证码失败"
msgstr "Failed to send verification code"

#: bkuser/common/error_codes.py:126
msgid "发送重置密码邮件失败"
msgstr "Failed to send password reset email"

#: bkuser/common/error_codes.py:127
msgid "验证失败"
msgstr "Authentication failed"

#: bkuser/common/locks.py:30
msgid "全局锁"
msgstr "Global Lock"

#: bkuser/common/locks.py:31
msgid "数据源同步锁"
msgstr "Data source sync lock"

#: bkuser/common/locks.py:32
msgid "租户同步锁"
msgstr "Tenant sync lock"

#: bkuser/common/passwd/constants.py:24
msgid "重复"
msgstr "Repetition"

#: bkuser/common/passwd/constants.py:25
msgid "日期"
msgstr "Date"

#: bkuser/common/passwd/constants.py:26
msgid "字典"
msgstr "Dictionary"

#: bkuser/common/passwd/constants.py:27
msgid "序列"
msgstr "Sequence"

#: bkuser/common/passwd/constants.py:28
msgid "正则"
msgstr "Regular Expression"

#: bkuser/common/passwd/constants.py:29
msgid "空间连续性"
msgstr "Spatial Continuity"

#: bkuser/common/passwd/constants.py:30
msgid "暴力破解"
msgstr "Brute Force"

#: bkuser/common/passwd/generator.py:44
msgid "无法在有限次数内生成符合预设规则的随机密码，请调整规则"
msgstr ""
"Unable to generate a random password that meets the preset rules within the "
"limited number of attempts, please adjust the rules"

#: bkuser/common/passwd/models.py:62
msgid "密码最小长度不得小于 {} 位"
msgstr "Password minimum length must not be less than {} characters"

#: bkuser/common/passwd/models.py:66
msgid "密码最小长度不得大于最大长度"
msgstr "Password minimum length must not exceed maximum length"

#: bkuser/common/passwd/models.py:77
msgid "至少应该选择小写字母，大写字母，数字，特殊符号中的一个字符集"
msgstr ""
"At least one character set should be selected from lowercase letters, "
"uppercase letters, numbers, and special characters"

#: bkuser/common/passwd/models.py:94
msgid "当设置不允许连续 N 位出现的规则时，该值不可小于 {}"
msgstr ""
"When setting the rule that disallows consecutive N characters, this value "
"cannot be less than {}"

#: bkuser/common/passwd/models.py:100
msgid "至少应该选择键盘序，连续字母序，连续数字序，重复字符中的一个场景"
msgstr ""
"At least one scene should be selected from keyboard sequence, continuous "
"letter sequence, continuous number sequence, and repeating characters"

#: bkuser/common/passwd/models.py:104
msgid "需要先设置 [密码不允许连续 N 位出现] 值，才可以选择连续性场景"
msgstr ""
"You need to set the value of [The password cannot appear in N digits "
"consecutively] before choosing a continuity scene"

#: bkuser/common/passwd/models.py:110
msgid "密码长度为 {}-{} 位"
msgstr "Password length is {}-{} characters"

#: bkuser/common/passwd/models.py:115
msgid "小写字母"
msgstr "Lowercase Letters"

#: bkuser/common/passwd/models.py:117
msgid "大写字母"
msgstr "Uppercase Letters"

#: bkuser/common/passwd/models.py:121
msgid "特殊符号"
msgstr "Special Symbols"

#: bkuser/common/passwd/models.py:123
msgid "必须包含："
msgstr "Must contain: "

#: bkuser/common/passwd/models.py:123 bkuser/common/passwd/models.py:137
msgid "、"
msgstr ", "

#: bkuser/common/passwd/models.py:128
msgid "键盘序"
msgstr "Keyboard Sequence"

#: bkuser/common/passwd/models.py:130
msgid "连续字母序"
msgstr "Continuous Alphabetic Order"

#: bkuser/common/passwd/models.py:132
msgid "连续数字序"
msgstr "Continuous Numeric Sequence"

#: bkuser/common/passwd/models.py:134
msgid "重复字符"
msgstr "Repeating Characters"

#: bkuser/common/passwd/models.py:137
msgid "不允许连续 {} 位出现："
msgstr "Does not allow continuous {} characters: "

#: bkuser/common/passwd/validator.py:60
msgid "密码长度至多 {} 位"
msgstr "Password length up to {} characters"

#: bkuser/common/passwd/validator.py:63
msgid "密码长度至少 {} 位"
msgstr "Password length at least {} characters"

#: bkuser/common/passwd/validator.py:73
msgid "密码不能包含空格或空白符号"
msgstr "Password cannot contain spaces or whitespace characters"

#: bkuser/common/passwd/validator.py:76
msgid "密码必须包含小写字母"
msgstr "Password must contain lowercase letters"

#: bkuser/common/passwd/validator.py:79
msgid "密码必须包含大写字母"
msgstr "Password must contain uppercase letters"

#: bkuser/common/passwd/validator.py:82
msgid "密码必须包含数字"
msgstr "Password must contain digits"

#: bkuser/common/passwd/validator.py:85
msgid "密码必须包含特殊符号"
msgstr "Password must contain special symbols"

#: bkuser/common/passwd/validator.py:134
msgid "密码强度评级过低"
msgstr "Password strength rating is too low"

#: bkuser/common/passwd/validator.py:149
msgid "密码中包含过多的常见单词或弱密码（如：{} 或 {}）"
msgstr ""
"Password contains too many common words or weak passwords (e.g., {} or {})"

#: bkuser/common/passwd/validator.py:184
msgid "密码不可包含 {} 位键盘序（{}）"
msgstr "Password cannot contain a {}-character keyboard sequence ({})"

#: bkuser/common/passwd/validator.py:194
msgid "密码不可包含 {} 位连续字母序（{}）"
msgstr ""
"Password cannot contain a {}-character continuous alphabetic order ({})"

#: bkuser/common/passwd/validator.py:204
msgid "密码不可包含连续 {} 位数字序（{}）"
msgstr ""
"Password cannot contain a {}-character continuous numeric sequence ({})"

#: bkuser/common/passwd/validator.py:209
msgid "密码不可包含 {} 位重复字符（{}）"
msgstr "Password cannot contain {}-character repeating characters ({})"

#: bkuser/common/serializers.py:28
#, python-brace-format
msgid "至多包含 {max_items} 个对象."
msgstr "Contains at most {max_items} objects"

#: bkuser/common/serializers.py:29
#, python-brace-format
msgid "至少包含 {min_items} 个对象."
msgstr "Contains at least {min_items} objects."

#: bkuser/common/verification_code/constants.py:25
msgid "忘记密码后申请重置"
msgstr "Request reset after forgetting password"

#: bkuser/common/verification_code/constants.py:26
msgid "个人中心修改手机号"
msgstr "Change phone number in personal center"

#: bkuser/common/verification_code/constants.py:27
msgid "个人中心修改邮箱"
msgstr "Change email in personal center"

#: bkuser/common/verification_code/managers.py:57
msgid "验证码错误或已失效"
msgstr "Verification code is incorrect or has expired"

#: bkuser/common/verification_code/managers.py:76
msgid "生成验证码过于频繁，请稍后再试"
msgstr "Verification code generation is too frequent, please try again later"

#: bkuser/plugins/constants.py:31
msgid "本地数据源"
msgstr "Local Data Source"

#: bkuser/plugins/constants.py:32
msgid "通用 HTTP 数据源"
msgstr "General HTTP Data Source"

#: bkuser/plugins/constants.py:33
msgid "企业微信"
msgstr "WeCom"

#: bkuser/plugins/constants.py:34
msgid "LDAP 数据源"
msgstr "LDAP Data Source"

#: bkuser/plugins/general/constants.py:50
msgid ""
"请求参数有误，请检查 API 路径和查询参数是否正确，并确保符合 API 文档的要求"
msgstr ""
"Incorrect request parameters, please check if the API path and query "
"parameters are correct, and ensure they meet API documentation requirements"

#: bkuser/plugins/general/constants.py:51
msgid "API 认证失败，请检查认证配置下的认证凭据是否正确"
msgstr ""
"API authentication failed, please check if the authentication credentials "
"under the Authentication Configuration are correct"

#: bkuser/plugins/general/constants.py:52
msgid "请求被拒绝，请确保实现的 API 允许用户管理服务调用"
msgstr ""
"Request denied, please ensure the implemented API allows User Management "
"service calls"

#: bkuser/plugins/general/constants.py:53
msgid "请求的资源未找到，请检查服务地址与 API 路径是否正确"
msgstr ""
"Requested resource not found, please check if the service address and API "
"path are correct"

#: bkuser/plugins/general/constants.py:54
msgid ""
"GET 请求被拒绝，服务地址与 API 路径不正确或 API 未实现 GET 请求，请确保 API "
"已按照文档实现"
msgstr ""
"GET request denied, service address and API path are incorrect or the API "
"does not implement GET request processing, please ensure the API is "
"implemented according to the documentation"

#: bkuser/plugins/general/constants.py:55
msgid "请求过于频繁，请检查实现的 API 是否添加了频率限制，并稍后再试"
msgstr ""
"Request is too frequent, please check if the implemented API has frequency "
"limits and try again later"

#: bkuser/plugins/general/constants.py:56
msgid "实现的 API 服务异常，请查询实现的 API 服务日志排查问题原因"
msgstr ""
"API service exception, please check the implemented API service logs to "
"identify the cause of the problem"

#: bkuser/plugins/general/constants.py:57
msgid "服务器不支持请求的功能，请确保 API 服务已按照文档实现"
msgstr ""
"Server does not support the requested feature, please ensure the API service "
"is implemented according to the documentation"

#: bkuser/plugins/general/constants.py:58
msgid "API 未正确响应，请检查实现的 API 服务是否正常或通过日志排查问题原因"
msgstr ""
"API did not respond correctly, please check if the implemented API service "
"is functioning properly or identify the cause through logs"

#: bkuser/plugins/general/constants.py:59
msgid "API 无响应或超时，请检查实现的 API 服务是否正常运行"
msgstr ""
"API did not respond or timed out, please check if the implemented API "
"service is running properly"

#: bkuser/plugins/general/constants.py:60
msgid ""
"API 请求未到达，请检查用户管理服务与实现的 API 服务之间网络是否联通，API 服务"
"是否能正确响应"
msgstr ""
"API request did not reach its destination, please check the network "
"connectivity between the User Management service and the implemented API "
"service, and ensure the API service can respond correctly"

#: bkuser/plugins/general/http.py:70
msgid ""
"实现的 API 服务异常，请检查实现的 API 服务是否正常或通过日志排查问题原因"
msgstr ""
"API service exception, please check the implemented API service logs to "
"identify the cause of the problem"

#: bkuser/plugins/general/http.py:74
msgid "请求异常，请检查 API 路径和查询参数是否正确，并确保符合 API 文档的要求"
msgstr ""
"Request exception, please check if the API path and query parameters are "
"correct, and ensure they meet API documentation requirements"

#: bkuser/plugins/general/http.py:112 bkuser/plugins/general/http.py:169
msgid ""
"请求数据源 API {} 参数 {} 异常，状态码：{}，可能原因是：{}，响应内容：{}"
msgstr ""
"Request to data source API {} parameter {} exception, status code: {}, "
"possible reason: {}, response content: {}"

#: bkuser/plugins/general/http.py:125 bkuser/plugins/general/http.py:182
msgid "数据源 API {} 参数 {} 返回非 Json 格式，响应内容 {}"
msgstr ""
"Data source API {} parameter {} returned non-Json format, response content {}"

#: bkuser/plugins/general/plugin.py:95
msgid ""
"连接测试失败: 无法建立连接或请求超时，请检查服务器地址与网络配置。异常信息："
"{}"
msgstr ""
"Connection test failed: unable to establish connection or request timed out, "
"please check the server address and network settings. Exception information: "
"{}"

#: bkuser/plugins/general/plugin.py:105
msgid "获取到的用户/部门数据为空，请检查数据源 API 服务"
msgstr ""
"The retrieved user/department data is empty, please check the data source "
"API service"

#: bkuser/plugins/general/plugin.py:111
msgid "解析用户/部门数据失败，请确保 API 返回数据符合协议规范"
msgstr ""
"Failed to parse user/department data, please ensure the API returns data "
"that complies with the protocol specifications"

#: bkuser/plugins/ldap/models.py:56
msgid "LDAP 服务需要提供密码"
msgstr "Must provide LDAP server password"

#: bkuser/plugins/ldap/models.py:79
msgid "需要提供用户对象类"
msgstr "Must provide user object class"

#: bkuser/plugins/ldap/models.py:82
msgid "需要提供用户 Base DN"
msgstr "Must provide user base dn"

#: bkuser/plugins/ldap/models.py:85
msgid "用户 Base DN 数量不能超过 {} 个"
msgstr "The number of user Base DNs cannot exceed {}"

#: bkuser/plugins/ldap/models.py:88
msgid "用户 Base DN 不可重复或者是其他 DN 的祖先节点（后缀）"
msgstr ""
"The user Base DN cannot be repeated or the ancestor node (suffix) of other "
"DNs."

#: bkuser/plugins/ldap/models.py:91
msgid "需要提供部门对象类"
msgstr "Must provide department object class"

#: bkuser/plugins/ldap/models.py:94
msgid "需要提供部门 Base DN"
msgstr "Must provide department base dn"

#: bkuser/plugins/ldap/models.py:97
msgid "部门 Base DN 数量不能超过 {} 个"
msgstr "The number of department Base DNs cannot exceed {}"

#: bkuser/plugins/ldap/models.py:100
msgid "部门 Base DN 不可重复或者是其他 DN 的祖先节点（后缀）"
msgstr ""
"The department Base DN cannot be repeated or the ancestor node (suffix) of "
"other DNs."

#: bkuser/plugins/ldap/models.py:123
msgid "需要提供用户组对象类"
msgstr "Must provide user group object class"

#: bkuser/plugins/ldap/models.py:126
msgid "需要提供用户组 Base DN"
msgstr "Must provide user group base dn"

#: bkuser/plugins/ldap/models.py:129
msgid "用户组 Base DN 数量不能超过 {} 个"
msgstr "The number of user group Base DNs cannot exceed {}"

#: bkuser/plugins/ldap/models.py:132
msgid "用户组 Base DN 不可重复或者是其他 DN 的祖先节点（后缀）"
msgstr ""
"The user group Base DN cannot be repeated or the ancestor node (suffix) of "
"other DNs."

#: bkuser/plugins/ldap/models.py:135
msgid "用户组对象类为 groupOfNames 时，成员字段应为 member"
msgstr ""
"The member field should be `member` when the user group object class is "
"`groupOfNames`"

#: bkuser/plugins/ldap/models.py:138
msgid "用户组对象类为 groupOfUniqueNames 时，成员字段应为 uniqueMember"
msgstr ""
"The member field should be `uniqueMember` when the user group object class "
"is `groupOfUniqueNames`"

#: bkuser/plugins/ldap/models.py:157
msgid "需要提供 Leader 字段名"
msgstr "Must provide leader field name"

#: bkuser/plugins/ldap/models.py:183
msgid "用户 Base DN 必须都是 Base DN 的子节点"
msgstr "User Base DN must be a child node of Base DN"

#: bkuser/plugins/ldap/models.py:187
msgid "部门 Base DN 必须都是 Base DN 的子节点"
msgstr "Department Base DN must be a child node of Base DN"

#: bkuser/plugins/ldap/models.py:192
msgid "用户组 Base DN 必须都是 Base DN 的子节点"
msgstr "User group Base DN must be a child node of Base DN"

#: bkuser/plugins/ldap/plugin.py:144
msgid "连接测试失败: 无法建立连接或请求超时，请检查配置。异常信息：{}"
msgstr ""
"Connection test failed: unable to establish connection or request timed out, "
"please check the settings. Exception information: {}"

#: bkuser/plugins/ldap/plugin.py:152
msgid "获取到的用户/部门数据为空，请检查数据源服务"
msgstr ""
"The retrieved user/department data is empty, please check the data source "
"service"

#: bkuser/plugins/ldap/plugin.py:158
msgid "解析用户/部门数据失败，请检查返回的数据格式"
msgstr ""
"Failed to parse user/department data, please ensure the returns data format"

#: bkuser/plugins/local/constants.py:53
msgid "随机生成"
msgstr "Random generation"

#: bkuser/plugins/local/constants.py:54
msgid "固定值"
msgstr "Fixed Value"

#: bkuser/plugins/local/models.py:106
msgid "邮件通知模板需要提供标题"
msgstr "Email notification template requires a subject"

#: bkuser/plugins/local/models.py:184
msgid "密码生成规则、初始密码设置、密码到期设置均不能为空"
msgstr ""
"Password generation rules, initial password settings, and password "
"expiration settings cannot be empty"

#: bkuser/plugins/local/models.py:189
msgid "密码生成规则不合法: {}"
msgstr "Password generation rule is invalid: {}"

#: bkuser/plugins/local/models.py:194
msgid "固定密码不能为空"
msgstr "Fixed password cannot be empty"

#: bkuser/plugins/local/models.py:199
msgid "固定密码的值不符合密码规则：{}"
msgstr "Fixed password value does not meet the password rules: {}"

#: bkuser/plugins/local/models.py:205
msgid "无法根据预设规则生成符合条件的密码，请调整规则"
msgstr ""
"Unable to generate a qualifying password based on preset rules, please "
"adjust the rules"

#: bkuser/plugins/local/parser.py:118
msgid "待导入文件中不存在用户表"
msgstr "No user table found in the file to be imported"

#: bkuser/plugins/local/parser.py:128
msgid "待导入文件中用户表格式异常"
msgstr "User table format exception in the file to be imported"

#: bkuser/plugins/local/parser.py:139
msgid "存在值为空的自定义字段列名，请下载使用最新的模板"
msgstr ""
"There are custom field column names with empty values, please download and "
"use the latest template"

#: bkuser/plugins/local/parser.py:143
msgid "自定义字段 {} 格式不合法，参考格式：年龄/age"
msgstr "Custom field {} format is invalid, refer to the format: 年龄/age"

#: bkuser/plugins/local/parser.py:151
msgid "待导入文件中存在重复列名：{}"
msgstr "Duplicate column names found in the file to be imported: {}"

#: bkuser/plugins/local/parser.py:167
msgid "待导入文件中必填字段 {} 存在空值"
msgstr "Required field {} in the file to be imported has empty values"

#: bkuser/plugins/local/parser.py:174
msgid ""
"用户名 {} 不符合命名规范: 由3-32位字母、数字、下划线(_)、点(.)、连接符(-)字符"
"组成，以字母或数字开头及结尾"
msgstr ""
"Username {} does not meet the naming requirements: must be composed of 3-32 "
"letters, digits, underscores (_), dots (.), or hyphens (-), starting and "
"ending with a letter or digit"

#: bkuser/plugins/local/parser.py:180
msgid "待导入文件中用户 {} 不能是自己的直接上级"
msgstr "User {} in the file to be imported cannot be their own direct leader"

#: bkuser/plugins/local/parser.py:188
msgid "待导入文件中存在重复用户名：{}（该检查大小写不敏感）"
msgstr ""
"Duplicate username found in the file to be imported: {} (this check is case "
"insensitive)"

#: bkuser/plugins/local/parser.py:210
msgid "用户 {} 组织路径 {} 不合法：不得以 / 开头或结尾或存在连续的 / 字符"
msgstr ""
"User {} organization path {} is invalid: must not start or end with / or "
"contain consecutive / characters"

#: tests/utils/test_std_error.py:80
msgid "message"
msgstr "message"

#: tests/utils/test_std_error.py:81
msgid "new message"
msgstr "new message"<|MERGE_RESOLUTION|>--- conflicted
+++ resolved
@@ -8,11 +8,7 @@
 msgstr ""
 "Project-Id-Version: PACKAGE VERSION\n"
 "Report-Msgid-Bugs-To: \n"
-<<<<<<< HEAD
 "POT-Creation-Date: 2024-11-29 15:36+0800\n"
-=======
-"POT-Creation-Date: 2024-11-29 11:34+0800\n"
->>>>>>> c8e1819a
 "PO-Revision-Date: YEAR-MO-DA HO:MI+ZONE\n"
 "Last-Translator: FULL NAME <EMAIL@ADDRESS>\n"
 "Language-Team: LANGUAGE <LL@li.org>\n"
@@ -479,11 +475,7 @@
 msgstr "There are no available password rules for this tenant user"
 
 #: bkuser/apis/web/organization/views/users.py:683
-<<<<<<< HEAD
 #: bkuser/apis/web/personal_center/views.py:534
-=======
-#: bkuser/apis/web/personal_center/views.py:517
->>>>>>> c8e1819a
 msgid "仅可以重置 已经启用密码功能 的 本地数据源 的用户密码"
 msgstr ""
 "Password can only be reset for users of local data sources with the password "
@@ -833,7 +825,6 @@
 msgid "同步数据源"
 msgstr "Sync data source"
 
-<<<<<<< HEAD
 #: bkuser/apps/audit/constants.py:45
 msgid "创建认证源"
 msgstr "Create idp"
@@ -842,20 +833,6 @@
 msgid "修改认证源"
 msgstr "Modify idp"
 
-=======
-#: bkuser/apps/audit/constants.py:44
-msgid "创建认证源"
-msgstr "Create idp"
-
-#: bkuser/apps/audit/constants.py:45
-msgid "修改认证源"
-msgstr "Modify idp"
-
-#: bkuser/apps/audit/constants.py:46
-msgid "修改认证源状态"
-msgstr "Modify status of idp"
-
->>>>>>> c8e1819a
 #: bkuser/apps/audit/constants.py:47
 msgid "删除认证源"
 msgstr "Delete idp"
@@ -869,7 +846,6 @@
 msgstr "Create tenant user"
 
 #: bkuser/apps/audit/constants.py:52
-<<<<<<< HEAD
 msgid "创建用户-部门关系"
 msgstr "Create user-department relations"
 
@@ -1014,128 +990,6 @@
 msgstr "Modify virtual user"
 
 #: bkuser/apps/audit/constants.py:102
-=======
-msgid "创建用户-上级关系"
-msgstr "Create user-leader relations"
-
-#: bkuser/apps/audit/constants.py:53
-msgid "创建用户-部门关系"
-msgstr "Create user-department relations"
-
-#: bkuser/apps/audit/constants.py:54
-msgid "创建协同租户用户"
-msgstr "Create collaboration tenant user"
-
-#: bkuser/apps/audit/constants.py:56
-msgid "修改数据源用户"
-msgstr "Modify data source user"
-
-#: bkuser/apps/audit/constants.py:57
-msgid "修改租户用户"
-msgstr "Modify tenant user"
-
-#: bkuser/apps/audit/constants.py:58
-msgid "修改用户-上级关系"
-msgstr "Modify user-leader relations"
-
-#: bkuser/apps/audit/constants.py:59
-msgid "修改用户-部门关系"
-msgstr "Modify user-department relations"
-
-#: bkuser/apps/audit/constants.py:60
-msgid "修改用户状态"
-msgstr "Modify the user's status"
-
-#: bkuser/apps/audit/constants.py:61
-msgid "修改用户账号过期时间"
-msgstr "Modify the expiration time of the user account"
-
-#: bkuser/apps/audit/constants.py:62
-msgid "重置用户密码"
-msgstr "Reset user's password"
-
-#: bkuser/apps/audit/constants.py:63
-msgid "修改用户邮箱"
-msgstr "Modify the user's email"
-
-#: bkuser/apps/audit/constants.py:64
-msgid "修改用户电话号码"
-msgstr "Modify the user's phone number"
-
-#: bkuser/apps/audit/constants.py:66
-msgid "删除数据源用户"
-msgstr "Delete data source user"
-
-#: bkuser/apps/audit/constants.py:67
-msgid "删除租户用户"
-msgstr "Delete tenant user"
-
-#: bkuser/apps/audit/constants.py:68
-msgid "删除用户-上级关系"
-msgstr "Delete user-leader relations"
-
-#: bkuser/apps/audit/constants.py:69
-msgid "删除用户-部门关系"
-msgstr "Delete user-department relations"
-
-#: bkuser/apps/audit/constants.py:70
-msgid "删除协同租户用户"
-msgstr "Delete collaboration tenant user"
-
-#: bkuser/apps/audit/constants.py:73
-msgid "创建部门"
-msgstr "Create department"
-
-#: bkuser/apps/audit/constants.py:74
-msgid "修改部门名称"
-msgstr "Modify the name of department"
-
-#: bkuser/apps/audit/constants.py:75
-msgid "删除部门"
-msgstr "Delete department"
-
-#: bkuser/apps/audit/constants.py:76
-msgid "修改上级部门"
-msgstr "Modify the superior department"
-
-#: bkuser/apps/audit/constants.py:79
-msgid "创建租户"
-msgstr "Create tenant"
-
-#: bkuser/apps/audit/constants.py:80
-msgid "修改租户信息"
-msgstr "Modify tenant"
-
-#: bkuser/apps/audit/constants.py:81
-msgid "删除租户"
-msgstr "Delete tenant"
-
-#: bkuser/apps/audit/constants.py:82
-msgid "修改租户状态"
-msgstr "Modify the status of tenant"
-
-#: bkuser/apps/audit/constants.py:83
-msgid "创建租户实名管理员"
-msgstr "Create real manager of tenant"
-
-#: bkuser/apps/audit/constants.py:84
-msgid "删除租户实名管理员"
-msgstr "Delete real manager of tenant"
-
-#: bkuser/apps/audit/constants.py:86
-msgid "修改租户账户有效期配置"
-msgstr "Modify the validity period config of tenant account"
-
-#: bkuser/apps/audit/constants.py:90
-msgid "创建虚拟用户"
-msgstr "Create virtual user"
-
-#: bkuser/apps/audit/constants.py:91
-msgid "修改虚拟用户信息"
-msgstr "Modify virtual user"
-
-#: bkuser/apps/audit/constants.py:92
->>>>>>> c8e1819a
 msgid "删除虚拟用户"
 msgstr "Delete virtual user"
 
@@ -2071,9 +1925,7 @@
 
 #: bkuser/plugins/ldap/models.py:88
 msgid "用户 Base DN 不可重复或者是其他 DN 的祖先节点（后缀）"
-msgstr ""
-"The user Base DN cannot be repeated or the ancestor node (suffix) of other "
-"DNs."
+msgstr "The user Base DN cannot be repeated or the ancestor node (suffix) of other DNs."
 
 #: bkuser/plugins/ldap/models.py:91
 msgid "需要提供部门对象类"
@@ -2089,9 +1941,7 @@
 
 #: bkuser/plugins/ldap/models.py:100
 msgid "部门 Base DN 不可重复或者是其他 DN 的祖先节点（后缀）"
-msgstr ""
-"The department Base DN cannot be repeated or the ancestor node (suffix) of "
-"other DNs."
+msgstr "The department Base DN cannot be repeated or the ancestor node (suffix) of other DNs."
 
 #: bkuser/plugins/ldap/models.py:123
 msgid "需要提供用户组对象类"
@@ -2107,9 +1957,7 @@
 
 #: bkuser/plugins/ldap/models.py:132
 msgid "用户组 Base DN 不可重复或者是其他 DN 的祖先节点（后缀）"
-msgstr ""
-"The user group Base DN cannot be repeated or the ancestor node (suffix) of "
-"other DNs."
+msgstr "The user group Base DN cannot be repeated or the ancestor node (suffix) of other DNs."
 
 #: bkuser/plugins/ldap/models.py:135
 msgid "用户组对象类为 groupOfNames 时，成员字段应为 member"
