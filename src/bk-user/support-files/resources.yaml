swagger: '2.0'
basePath: /
info:
  version: '2.0'
  title: API Gateway Resources
  description: ''
schemes:
- http
paths:
  /api/v3/open/tenants/:
    get:
      operationId: list_tenant
      description: 查询租户列表
      tags: []
      responses:
        default:
          description: ''
      x-bk-apigateway-resource:
        isPublic: true
        allowApplyPermission: false
        matchSubpath: false
        backend:
          name: default
          method: get
          path: /api/v3/open/tenants/
          matchSubpath: false
          timeout: 0
        pluginConfigs: []
        authConfig:
          userVerifiedRequired: false
          appVerifiedRequired: true
          resourcePermissionRequired: false
        descriptionEn: Query the list of tenants

  /api/v3/open/tenant/users/-/display_name/:
    get:
      operationId: batch_query_user_display_name
      description: 批量查询用户展示名
      tags: []
      responses:
        default:
          description: ''
      x-bk-apigateway-resource:
        isPublic: true
        allowApplyPermission: false
        matchSubpath: false
        backend:
          name: default
          method: get
          path: /api/v3/open/tenant/users/-/display_name/
          matchSubpath: false
          timeout: 0
        pluginConfigs: []
        authConfig:
          userVerifiedRequired: false
          appVerifiedRequired: true
          resourcePermissionRequired: false
        descriptionEn: Batch query user's display_name

  /api/v3/open/tenant/users/{bk_username}/:
    get:
      operationId: retrieve_user
      description: 查询用户信息
      tags: []
      responses:
        default:
          description: ''
      x-bk-apigateway-resource:
        isPublic: true
        allowApplyPermission: false
        matchSubpath: false
        backend:
          name: default
          method: get
          path: /api/v3/open/tenant/users/{bk_username}/
          matchSubpath: false
          timeout: 0
        pluginConfigs: []
        authConfig:
          userVerifiedRequired: false
          appVerifiedRequired: true
          resourcePermissionRequired: true
        descriptionEn: Query user's information

  /api/v3/open/tenant/users/{bk_username}/departments/:
    get:
      operationId: list_user_department
      description: 查询用户所在部门列表
      tags: []
      responses:
        default:
          description: ''
      x-bk-apigateway-resource:
        isPublic: true
        allowApplyPermission: false
        matchSubpath: false
        backend:
          name: default
          method: get
          path: /api/v3/open/tenant/users/{bk_username}/departments/
          matchSubpath: false
          timeout: 0
        pluginConfigs: []
        authConfig:
          userVerifiedRequired: false
          appVerifiedRequired: true
          resourcePermissionRequired: true
        descriptionEn: query user's list of departments

  /api/v3/open/tenant/users/{bk_username}/leaders/:
    get:
      operationId: list_user_leader
      description: 查询用户 Leader 列表
      tags: []
      responses:
        default:
          description: ''
      x-bk-apigateway-resource:
        isPublic: true
        allowApplyPermission: false
        matchSubpath: false
        backend:
          name: default
          method: get
          path: /api/v3/open/tenant/users/{bk_username}/leaders/
          matchSubpath: false
          timeout: 0
        pluginConfigs: []
        authConfig:
          userVerifiedRequired: false
          appVerifiedRequired: true
          resourcePermissionRequired: true
        descriptionEn: Query user's list of leaders

<<<<<<< HEAD
  /api/v3/open/tenant/users/:
    get:
      operationId: list_user
      description: 查询用户列表
=======
  /api/v3/open/tenant/departments/{department_id}/:
    get:
      operationId: retrieve_department
      description: 查询部门信息
>>>>>>> 4e15c84a
      tags: []
      responses:
        default:
          description: ''
      x-bk-apigateway-resource:
        isPublic: true
        allowApplyPermission: false
        matchSubpath: false
        backend:
          name: default
          method: get
<<<<<<< HEAD
          path: /api/v3/open/tenant/users/
=======
          path: /api/v3/open/tenant/departments/{department_id}/
>>>>>>> 4e15c84a
          matchSubpath: false
          timeout: 0
        pluginConfigs: []
        authConfig:
          userVerifiedRequired: false
          appVerifiedRequired: true
          resourcePermissionRequired: true
<<<<<<< HEAD
        descriptionEn: Query user's list
=======
        descriptionEn: Query information of the department
>>>>>>> 4e15c84a
<|MERGE_RESOLUTION|>--- conflicted
+++ resolved
@@ -132,17 +132,10 @@
           resourcePermissionRequired: true
         descriptionEn: Query user's list of leaders
 
-<<<<<<< HEAD
-  /api/v3/open/tenant/users/:
-    get:
-      operationId: list_user
-      description: 查询用户列表
-=======
   /api/v3/open/tenant/departments/{department_id}/:
     get:
       operationId: retrieve_department
       description: 查询部门信息
->>>>>>> 4e15c84a
       tags: []
       responses:
         default:
@@ -154,11 +147,7 @@
         backend:
           name: default
           method: get
-<<<<<<< HEAD
-          path: /api/v3/open/tenant/users/
-=======
           path: /api/v3/open/tenant/departments/{department_id}/
->>>>>>> 4e15c84a
           matchSubpath: false
           timeout: 0
         pluginConfigs: []
@@ -166,8 +155,29 @@
           userVerifiedRequired: false
           appVerifiedRequired: true
           resourcePermissionRequired: true
-<<<<<<< HEAD
-        descriptionEn: Query user's list
-=======
         descriptionEn: Query information of the department
->>>>>>> 4e15c84a
+
+  /api/v3/open/tenant/users/:
+    get:
+      operationId: list_user
+      description: 查询用户列表
+      tags: []
+      responses:
+        default:
+          description: ''
+      x-bk-apigateway-resource:
+        isPublic: true
+        allowApplyPermission: false
+        matchSubpath: false
+        backend:
+          name: default
+          method: get
+          path: /api/v3/open/tenant/users/
+          matchSubpath: false
+          timeout: 0
+        pluginConfigs: []
+        authConfig:
+          userVerifiedRequired: false
+          appVerifiedRequired: true
+          resourcePermissionRequired: true
+        descriptionEn: Query user's list