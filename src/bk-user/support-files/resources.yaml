swagger: '2.0'
basePath: /
info:
  version: '2.0'
  title: API Gateway Resources
  description: ''
schemes:
- http
paths:
  /api/v3/open/tenants/:
    get:
      operationId: list_tenant
      description: 查询租户列表
      tags: []
      responses:
        default:
          description: ''
      x-bk-apigateway-resource:
        isPublic: true
        allowApplyPermission: false
        matchSubpath: false
        backend:
          name: default
          method: get
          path: /api/v3/open/tenants/
          matchSubpath: false
          timeout: 0
        pluginConfigs: []
        authConfig:
          userVerifiedRequired: false
          appVerifiedRequired: true
          resourcePermissionRequired: false
        descriptionEn: Query the list of tenants

  /api/v3/open/tenant/users/-/display_name/:
    get:
      operationId: batch_query_user_display_name
      description: 批量查询用户展示名
      tags: []
      responses:
        default:
          description: ''
      x-bk-apigateway-resource:
        isPublic: true
        allowApplyPermission: false
        matchSubpath: false
        backend:
          name: default
          method: get
          path: /api/v3/open/tenant/users/-/display_name/
          matchSubpath: false
          timeout: 0
        pluginConfigs: []
        authConfig:
          userVerifiedRequired: false
          appVerifiedRequired: true
          resourcePermissionRequired: false
        descriptionEn: Batch query user's display_name

  /api/v3/open/tenant/users/{bk_username}/:
    get:
      operationId: retrieve_user
      description: 查询用户信息
      tags: []
      responses:
        default:
          description: ''
      x-bk-apigateway-resource:
        isPublic: true
        allowApplyPermission: false
        matchSubpath: false
        backend:
          name: default
          method: get
          path: /api/v3/open/tenant/users/{bk_username}/
          matchSubpath: false
          timeout: 0
        pluginConfigs: []
        authConfig:
          userVerifiedRequired: false
          appVerifiedRequired: true
          resourcePermissionRequired: true
        descriptionEn: Query user's information

  /api/v3/open/tenant/users/{bk_username}/departments/:
    get:
      operationId: list_user_department
      description: 查询用户所在部门列表
      tags: []
      responses:
        default:
          description: ''
      x-bk-apigateway-resource:
        isPublic: true
        allowApplyPermission: false
        matchSubpath: false
        backend:
          name: default
          method: get
          path: /api/v3/open/tenant/users/{bk_username}/departments/
          matchSubpath: false
          timeout: 0
        pluginConfigs: []
        authConfig:
          userVerifiedRequired: false
          appVerifiedRequired: true
          resourcePermissionRequired: true
        descriptionEn: query user's list of departments

  /api/v3/open/tenant/users/{bk_username}/leaders/:
    get:
      operationId: list_user_leader
      description: 查询用户 Leader 列表
      tags: []
      responses:
        default:
          description: ''
      x-bk-apigateway-resource:
        isPublic: true
        allowApplyPermission: false
        matchSubpath: false
        backend:
          name: default
          method: get
          path: /api/v3/open/tenant/users/{bk_username}/leaders/
          matchSubpath: false
          timeout: 0
        pluginConfigs: []
        authConfig:
          userVerifiedRequired: false
          appVerifiedRequired: true
          resourcePermissionRequired: true
        descriptionEn: Query user's list of leaders

  /api/v3/open/tenant/departments/{department_id}/:
    get:
      operationId: retrieve_department
      description: 查询部门信息
      tags: []
      responses:
        default:
          description: ''
      x-bk-apigateway-resource:
        isPublic: true
        allowApplyPermission: false
        matchSubpath: false
        backend:
          name: default
          method: get
          path: /api/v3/open/tenant/departments/{department_id}/
          matchSubpath: false
          timeout: 0
        pluginConfigs: []
        authConfig:
          userVerifiedRequired: false
          appVerifiedRequired: true
          resourcePermissionRequired: true
        descriptionEn: Query information of the department

<<<<<<< HEAD
  /api/v3/open/tenant/departments/{department_id}/childrens/:
    get:
      operationId: list_department_children
      description: 根据部门 ID 查询子部门列表信息
=======
  /api/v3/open/tenant/users/:
    get:
      operationId: list_user
      description: （分页）查询用户列表
>>>>>>> 14d7289a
      tags: []
      responses:
        default:
          description: ''
      x-bk-apigateway-resource:
        isPublic: true
        allowApplyPermission: false
        matchSubpath: false
        backend:
          name: default
          method: get
<<<<<<< HEAD
          path: /api/v3/open/tenant/departments/{department_id}/childrens/
=======
          path: /api/v3/open/tenant/users/
>>>>>>> 14d7289a
          matchSubpath: false
          timeout: 0
        pluginConfigs: []
        authConfig:
          userVerifiedRequired: false
          appVerifiedRequired: true
          resourcePermissionRequired: true
<<<<<<< HEAD
        descriptionEn: Query sub-department list information based on department ID
=======
        descriptionEn: (Pagination) Query user's list
>>>>>>> 14d7289a
<|MERGE_RESOLUTION|>--- conflicted
+++ resolved
@@ -157,42 +157,52 @@
           resourcePermissionRequired: true
         descriptionEn: Query information of the department
 
-<<<<<<< HEAD
+  /api/v3/open/tenant/users/:
+    get:
+      operationId: list_user
+      description: （分页）查询用户列表
+      tags: []
+      responses:
+        default:
+          description: ''
+      x-bk-apigateway-resource:
+        isPublic: true
+        allowApplyPermission: false
+        matchSubpath: false
+        backend:
+          name: default
+          method: get
+          path: /api/v3/open/tenant/users/
+          matchSubpath: false
+          timeout: 0
+        pluginConfigs: []
+        authConfig:
+          userVerifiedRequired: false
+          appVerifiedRequired: true
+          resourcePermissionRequired: true
+        descriptionEn: (Pagination) Query user's list
+
   /api/v3/open/tenant/departments/{department_id}/childrens/:
     get:
       operationId: list_department_children
       description: 根据部门 ID 查询子部门列表信息
-=======
-  /api/v3/open/tenant/users/:
-    get:
-      operationId: list_user
-      description: （分页）查询用户列表
->>>>>>> 14d7289a
-      tags: []
-      responses:
-        default:
-          description: ''
-      x-bk-apigateway-resource:
-        isPublic: true
-        allowApplyPermission: false
-        matchSubpath: false
-        backend:
-          name: default
-          method: get
-<<<<<<< HEAD
+      tags: []
+      responses:
+        default:
+          description: ''
+      x-bk-apigateway-resource:
+        isPublic: true
+        allowApplyPermission: false
+        matchSubpath: false
+        backend:
+          name: default
+          method: get
           path: /api/v3/open/tenant/departments/{department_id}/childrens/
-=======
-          path: /api/v3/open/tenant/users/
->>>>>>> 14d7289a
-          matchSubpath: false
-          timeout: 0
-        pluginConfigs: []
-        authConfig:
-          userVerifiedRequired: false
-          appVerifiedRequired: true
-          resourcePermissionRequired: true
-<<<<<<< HEAD
-        descriptionEn: Query sub-department list information based on department ID
-=======
-        descriptionEn: (Pagination) Query user's list
->>>>>>> 14d7289a
+          matchSubpath: false
+          timeout: 0
+        pluginConfigs: []
+        authConfig:
+          userVerifiedRequired: false
+          appVerifiedRequired: true
+          resourcePermissionRequired: true
+        descriptionEn: Query sub-department list information based on department ID