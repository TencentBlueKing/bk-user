swagger: '2.0'
basePath: /
info:
  version: '2.0'
  title: API Gateway Resources
  description: ''
schemes:
- http
paths:
  /api/v3/open/tenants/:
    get:
      operationId: list_tenant
      description: 查询租户列表
      tags: []
      responses:
        default:
          description: ''
      x-bk-apigateway-resource:
        isPublic: true
        allowApplyPermission: false
        matchSubpath: false
        backend:
          name: default
          method: get
          path: /api/v3/open/tenants/
          matchSubpath: false
          timeout: 0
        pluginConfigs: []
        authConfig:
          userVerifiedRequired: false
          appVerifiedRequired: true
          resourcePermissionRequired: false
        descriptionEn: Query the list of tenants

  /api/v3/open/tenant/users/-/display_name/:
    get:
      operationId: batch_query_user_display_name
      description: 批量查询用户展示名
      tags: []
      responses:
        default:
          description: ''
      x-bk-apigateway-resource:
        isPublic: true
        allowApplyPermission: false
        matchSubpath: false
        backend:
          name: default
          method: get
          path: /api/v3/open/tenant/users/-/display_name/
          matchSubpath: false
          timeout: 0
        pluginConfigs: []
        authConfig:
          userVerifiedRequired: false
          appVerifiedRequired: true
          resourcePermissionRequired: false
        descriptionEn: Batch query user's display_name

  /api/v3/open/tenant/users/{bk_username}/:
    get:
      operationId: retrieve_user
      description: 查询用户信息
      tags: []
      responses:
        default:
          description: ''
      x-bk-apigateway-resource:
        isPublic: true
        allowApplyPermission: false
        matchSubpath: false
        backend:
          name: default
          method: get
          path: /api/v3/open/tenant/users/{bk_username}/
          matchSubpath: false
          timeout: 0
        pluginConfigs: []
        authConfig:
          userVerifiedRequired: false
          appVerifiedRequired: true
<<<<<<< HEAD
          resourcePermissionRequired: false
        descriptionEn: Query user's information

  /api/v3/open/tenant/departments/{department_id}/:
    get:
      operationId: retrieve_department
      description: 查询部门信息
=======
          resourcePermissionRequired: true
        descriptionEn: Query user's information

  /api/v3/open/tenant/users/{bk_username}/departments/:
    get:
      operationId: list_user_department
      description: 查询用户所在部门列表
      tags: []
      responses:
        default:
          description: ''
      x-bk-apigateway-resource:
        isPublic: true
        allowApplyPermission: false
        matchSubpath: false
        backend:
          name: default
          method: get
          path: /api/v3/open/tenant/users/{bk_username}/departments/
          matchSubpath: false
          timeout: 0
        pluginConfigs: []
        authConfig:
          userVerifiedRequired: false
          appVerifiedRequired: true
          resourcePermissionRequired: true
        descriptionEn: query user's list of departments

  /api/v3/open/tenant/users/{bk_username}/leaders/:
    get:
      operationId: list_user_leader
      description: 查询用户 Leader 列表
>>>>>>> 6faf4441
      tags: []
      responses:
        default:
          description: ''
      x-bk-apigateway-resource:
        isPublic: true
        allowApplyPermission: false
        matchSubpath: false
        backend:
          name: default
          method: get
<<<<<<< HEAD
          path: /api/v3/open/tenant/departments/{department_id}/
=======
          path: /api/v3/open/tenant/users/{bk_username}/leaders/
>>>>>>> 6faf4441
          matchSubpath: false
          timeout: 0
        pluginConfigs: []
        authConfig:
          userVerifiedRequired: false
          appVerifiedRequired: true
          resourcePermissionRequired: true
<<<<<<< HEAD
        descriptionEn: Query information of the department
=======
        descriptionEn: Query user's list of leaders
>>>>>>> 6faf4441
<|MERGE_RESOLUTION|>--- conflicted
+++ resolved
@@ -79,15 +79,6 @@
         authConfig:
           userVerifiedRequired: false
           appVerifiedRequired: true
-<<<<<<< HEAD
-          resourcePermissionRequired: false
-        descriptionEn: Query user's information
-
-  /api/v3/open/tenant/departments/{department_id}/:
-    get:
-      operationId: retrieve_department
-      description: 查询部门信息
-=======
           resourcePermissionRequired: true
         descriptionEn: Query user's information
 
@@ -120,7 +111,6 @@
     get:
       operationId: list_user_leader
       description: 查询用户 Leader 列表
->>>>>>> 6faf4441
       tags: []
       responses:
         default:
@@ -132,11 +122,7 @@
         backend:
           name: default
           method: get
-<<<<<<< HEAD
-          path: /api/v3/open/tenant/departments/{department_id}/
-=======
           path: /api/v3/open/tenant/users/{bk_username}/leaders/
->>>>>>> 6faf4441
           matchSubpath: false
           timeout: 0
         pluginConfigs: []
@@ -144,8 +130,29 @@
           userVerifiedRequired: false
           appVerifiedRequired: true
           resourcePermissionRequired: true
-<<<<<<< HEAD
-        descriptionEn: Query information of the department
-=======
         descriptionEn: Query user's list of leaders
->>>>>>> 6faf4441
+
+  /api/v3/open/tenant/departments/{department_id}/:
+    get:
+      operationId: retrieve_department
+      description: 查询部门信息
+      tags: []
+      responses:
+        default:
+          description: ''
+      x-bk-apigateway-resource:
+        isPublic: true
+        allowApplyPermission: false
+        matchSubpath: false
+        backend:
+          name: default
+          method: get
+          path: /api/v3/open/tenant/departments/{department_id}/
+          matchSubpath: false
+          timeout: 0
+        pluginConfigs: []
+        authConfig:
+          userVerifiedRequired: false
+          appVerifiedRequired: true
+          resourcePermissionRequired: true
+        descriptionEn: Query information of the department