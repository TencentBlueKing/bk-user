### Description

Batch query the users (including collaborative users and virtual users)

### Parameters

| Name             | Type   | Required | Description                                                                                                                                                                                                                 |
|------------------|--------|----------|-----------------------------------------------------------------------------------------------------------------------------------------------------------------------------------------------------------------------------|
| lookups          | string | Yes      | Exact matching value (can be bk_username、login_name or full_name), multiple separated by separator, limit number is 100, maximum input length per value is 64                                                               |
| lookup_fields    | string | Yes      | Matching fields, multiple separated by commas, the optional values of each element are `bk_username`, `login_name`, `full_name`                                                                                             |
| data_source_type | string | No       | Data source type, optional values are `real` (corresponding to real users) and `virtual` (corresponding to virtual users). The default value is empty (query real & virtual users)                                          |
| owner_tenant_id  | string | No       | The tenant ID to which the data source belongs. You can specify the tenant ID to query the corresponding tenant users. The default value is empty (query the users of this tenant and the users of the cooperating tenants) |

### Request Example

```
// URL Query Parameters
lookups=zhangsan,lisi&lookup_fields=login_name,bk_username
```

### Response Example for Status Code 200

```json5
{
    "data": [
        {
            "bk_username": "hc6n2ydjxtxef4cw",
            "login_name": "zhangsan",
            "full_name": "张三",
            "display_name": "zhangsan(张三)",
            "data_source_type": "real",
            "owner_tenant_id": "default",
            "organization_paths": ["公司/部门A/中心AA"],
        },
        {
            "bk_username": "frywzyv2n0bilwgb",
            "login_name": "lisi",
            "full_name": "李四",
<<<<<<< HEAD
            "display_name": "李四",
=======
            "display_name": "lisi(李四)",
>>>>>>> f9f400e9
            "data_source_type": "real",
            "owner_tenant_id": "collaborative_tenant",
            "organization_paths": ["公司/部门A/中心AB", "公司/部门B/中心BA"],
        },
        {
            "bk_username": "uvatls6netj2jmck",
            "login_name": "zhangsan",
            "full_name": "张三",
<<<<<<< HEAD
            "display_name": "张三",
=======
            "display_name": "zhangsan(张三)",
>>>>>>> f9f400e9
            "data_source_type": "virtual",
            "owner_tenant_id": "default",
            "organization_paths": [],
        },
    ]
}
```

### Response Parameters Description

| Name               | Type   | Description                                                                                                                                                                              |
|--------------------|--------|------------------------------------------------------------------------------------------------------------------------------------------------------------------------------------------|
| bk_username        | string | Blueking user's unique identifier                                                                                                                                                        |
| login_name         | string | Unique ID of the user within the enterprise                                                                                                                                              |
| full_name          | string | User's name                                                                                                                                                                              |
| display_name       | string | User's display_name                                                                                                                                                                      |
| data_source_type   | string | Data source type, where `real` corresponds to real-name data source (user), and `virtual` corresponds to virtual data source (user)                                                      |
| owner_tenant_id    | string | The tenant ID to which the data source belongs. The tenant user (including virtual users) is returned as the tenant ID, and the collaborative user is returned as the original tenant ID |
| organization_paths | array  | The organization paths to which the user belongs, separated by commas, with the format of `Department 1/Department 2/.../Department n`; virtual users have no organization path          |<|MERGE_RESOLUTION|>--- conflicted
+++ resolved
@@ -36,11 +36,7 @@
             "bk_username": "frywzyv2n0bilwgb",
             "login_name": "lisi",
             "full_name": "李四",
-<<<<<<< HEAD
-            "display_name": "李四",
-=======
             "display_name": "lisi(李四)",
->>>>>>> f9f400e9
             "data_source_type": "real",
             "owner_tenant_id": "collaborative_tenant",
             "organization_paths": ["公司/部门A/中心AB", "公司/部门B/中心BA"],
@@ -49,11 +45,7 @@
             "bk_username": "uvatls6netj2jmck",
             "login_name": "zhangsan",
             "full_name": "张三",
-<<<<<<< HEAD
-            "display_name": "张三",
-=======
             "display_name": "zhangsan(张三)",
->>>>>>> f9f400e9
             "data_source_type": "virtual",
             "owner_tenant_id": "default",
             "organization_paths": [],
