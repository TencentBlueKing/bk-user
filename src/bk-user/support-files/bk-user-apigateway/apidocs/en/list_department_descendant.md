### Description

(Pagination) Query the sub-department list based on the department ID, support recursive query by level

### Parameters

| Name          | Type | Required | Location    | Description                                                                                                         |
|---------------|------|----------|-------------|---------------------------------------------------------------------------------------------------------------------|
| page          | int  | No       | query param | Page number, default is 1                                                                                           |
<<<<<<< HEAD
| page_size     | int  | No       | query param | The number of pages per page, default is 10                                                                         |
| department_id | int  | Yes      | path        | Unique identifier of the department, if it is 0, the root department will be obtained                               |
=======
| page_size     | int  | No       | query param | The number of pages per page, default is 10, maximum is 500                                                         |
| department_id | int  | Yes      | path        | Unique identifier of the department                                                                                 |
>>>>>>> 21779dac
| max_level     | int  | No       | query param | The maximum relative level of the recursive sub-department. The default is 1, which means the direct sub-department |

### Request Example

```
// URL Path & Query Parameters
/api/v3/open/tenant/departments/2/descendants/?max_level=2&page=1&page_size=5
```

### Response Example for Status Code 200

```json5
{
    "data": {
        "count": 4,
        "results": [
            {
                "id": 4,
                "name": "中心AA",
                "parent_id": 2
            },
            {
                "id": 5,
                "name": "中心AB",
                "parent_id": 2
            },
            {
                "id": 6,
                "name": "小组AAA",
                "parent_id": 4
            },
            {
                "id": 7,
                "name": "小组ABA",
                "parent_id": 5
            }
        ]
    }
}
```

### Response Parameters Description

| Name      | Type   | Description                                                                       |
|-----------|--------|-----------------------------------------------------------------------------------|
| id        | int    | Unique identifier of the department                                               |
| name      | string | The name of the department                                                        |
| parent_id | int    | The parent department ID, the parent department ID of the root department is None |

For example, if the sub-departments of Department A are Center AA and Center AB, the sub-department of Center AA is
Group AAA, and the sub-department of Center AB is Group ABA, then the sub-department of Department A with a relative
level of level 2 is: Center AA -> Center AB -> Group AAA -> Group ABA<|MERGE_RESOLUTION|>--- conflicted
+++ resolved
@@ -7,13 +7,8 @@
 | Name          | Type | Required | Location    | Description                                                                                                         |
 |---------------|------|----------|-------------|---------------------------------------------------------------------------------------------------------------------|
 | page          | int  | No       | query param | Page number, default is 1                                                                                           |
-<<<<<<< HEAD
-| page_size     | int  | No       | query param | The number of pages per page, default is 10                                                                         |
-| department_id | int  | Yes      | path        | Unique identifier of the department, if it is 0, the root department will be obtained                               |
-=======
 | page_size     | int  | No       | query param | The number of pages per page, default is 10, maximum is 500                                                         |
-| department_id | int  | Yes      | path        | Unique identifier of the department                                                                                 |
->>>>>>> 21779dac
+| department_id | int  | Yes      | path        | Unique identifier of the department, if it is 0, then query the root department                                     |
 | max_level     | int  | No       | query param | The maximum relative level of the recursive sub-department. The default is 1, which means the direct sub-department |
 
 ### Request Example
