swagger: '2.0'
basePath: /
info:
  version: '2.0'
  title: API Gateway Resources
  description: ''
schemes:
- http
paths:
  /api/v3/open/tenants/:
    get:
      operationId: list_tenant
      description: 查询租户列表
      tags: []
      responses:
        default:
          description: ''
      x-bk-apigateway-resource:
        isPublic: true
        allowApplyPermission: false
        matchSubpath: false
        backend:
          name: default
          method: get
          path: /api/v3/open/tenants/
          matchSubpath: false
          timeout: 0
        pluginConfigs: []
        authConfig:
          userVerifiedRequired: false
          appVerifiedRequired: true
          resourcePermissionRequired: false
        descriptionEn: Query the list of tenants

  /api/v3/open/tenant/users/-/display_info/:
    get:
      operationId: batch_query_user_display_info
      description: 批量查询用户展示信息
      tags: []
      responses:
        default:
          description: ''
      x-bk-apigateway-resource:
        isPublic: true
        allowApplyPermission: false
        matchSubpath: false
        backend:
          name: default
          method: get
          path: /api/v3/open/tenant/users/-/display_info/
          matchSubpath: false
          timeout: 0
        pluginConfigs: []
        authConfig:
          userVerifiedRequired: false
          appVerifiedRequired: true
          resourcePermissionRequired: false
        descriptionEn: Batch query user's display information

  /api/v3/open/tenant/users/{bk_username}/:
    get:
      operationId: retrieve_user
      description: 查询用户信息
      tags: []
      responses:
        default:
          description: ''
      x-bk-apigateway-resource:
        isPublic: true
        allowApplyPermission: true
        matchSubpath: false
        backend:
          name: default
          method: get
          path: /api/v3/open/tenant/users/{bk_username}/
          matchSubpath: false
          timeout: 0
        pluginConfigs: []
        authConfig:
          userVerifiedRequired: false
          appVerifiedRequired: true
          resourcePermissionRequired: true
        descriptionEn: Query user's information

  /api/v3/open/tenant/users/{bk_username}/departments/:
    get:
      operationId: list_user_department
      description: 查询用户所在部门列表
      tags: []
      responses:
        default:
          description: ''
      x-bk-apigateway-resource:
        isPublic: true
        allowApplyPermission: true
        matchSubpath: false
        backend:
          name: default
          method: get
          path: /api/v3/open/tenant/users/{bk_username}/departments/
          matchSubpath: false
          timeout: 0
        pluginConfigs: []
        authConfig:
          userVerifiedRequired: false
          appVerifiedRequired: true
          resourcePermissionRequired: true
        descriptionEn: query user's list of departments

  /api/v3/open/tenant/users/{bk_username}/leaders/:
    get:
      operationId: list_user_leader
      description: 查询用户 Leader 列表
      tags: []
      responses:
        default:
          description: ''
      x-bk-apigateway-resource:
        isPublic: true
        allowApplyPermission: true
        matchSubpath: false
        backend:
          name: default
          method: get
          path: /api/v3/open/tenant/users/{bk_username}/leaders/
          matchSubpath: false
          timeout: 0
        pluginConfigs: []
        authConfig:
          userVerifiedRequired: false
          appVerifiedRequired: true
          resourcePermissionRequired: true
        descriptionEn: Query user's list of leaders

  /api/v3/open/tenant/departments/{department_id}/:
    get:
      operationId: retrieve_department
      description: 查询部门信息
      tags: []
      responses:
        default:
          description: ''
      x-bk-apigateway-resource:
        isPublic: true
        allowApplyPermission: true
        matchSubpath: false
        backend:
          name: default
          method: get
          path: /api/v3/open/tenant/departments/{department_id}/
          matchSubpath: false
          timeout: 0
        pluginConfigs: []
        authConfig:
          userVerifiedRequired: false
          appVerifiedRequired: true
          resourcePermissionRequired: true
        descriptionEn: Query information of the department

  /api/v3/open/tenant/users/:
    get:
      operationId: list_user
      description: 查询用户列表
      tags: []
      responses:
        default:
          description: ''
      x-bk-apigateway-resource:
        isPublic: true
        allowApplyPermission: true
        matchSubpath: false
        backend:
          name: default
          method: get
          path: /api/v3/open/tenant/users/
          matchSubpath: false
          timeout: 0
        pluginConfigs: []
        authConfig:
          userVerifiedRequired: false
          appVerifiedRequired: true
          resourcePermissionRequired: true
        descriptionEn: Query user's list

  /api/v3/open/tenant/departments/:
    get:
      operationId: list_department
      description: 查询部门列表
      tags: []
      responses:
        default:
          description: ''
      x-bk-apigateway-resource:
        isPublic: true
        allowApplyPermission: true
        matchSubpath: false
        backend:
          name: default
          method: get
          path: /api/v3/open/tenant/departments/
          matchSubpath: false
          timeout: 0
        pluginConfigs: []
        authConfig:
          userVerifiedRequired: false
          appVerifiedRequired: true
          resourcePermissionRequired: true
        descriptionEn: Query list of the departments

  /api/v3/open/tenant/departments/{department_id}/descendants/:
    get:
      operationId: list_department_descendant
      description: 根据部门 ID 查询子部门列表信息
      tags: []
      responses:
        default:
          description: ''
      x-bk-apigateway-resource:
        isPublic: true
        allowApplyPermission: true
        matchSubpath: false
        backend:
          name: default
          method: get
          path: /api/v3/open/tenant/departments/{department_id}/descendants/
          matchSubpath: false
          timeout: 0
        pluginConfigs: []
        authConfig:
          userVerifiedRequired: false
          appVerifiedRequired: true
          resourcePermissionRequired: true
        descriptionEn: Query the list of sub-departments information based on department ID

  /api/v3/open/tenant/departments/{department_id}/users/:
    get:
      operationId: list_department_user
      description: 根据部门 ID 查询部门下的用户列表
      tags: []
      responses:
        default:
          description: ''
      x-bk-apigateway-resource:
        isPublic: true
        allowApplyPermission: true
        matchSubpath: false
        backend:
          name: default
          method: get
          path: /api/v3/open/tenant/departments/{department_id}/users/
          matchSubpath: false
          timeout: 0
        pluginConfigs: []
        authConfig:
          userVerifiedRequired: false
          appVerifiedRequired: true
          resourcePermissionRequired: true
        descriptionEn: Query the user list under the department according to the department ID

  /api/v3/open/tenant/users/-/sensitive-infos/:
    get:
      operationId: list_user_sensitive_info
      description: 批量查询用户敏感信息
      tags: []
      responses:
        default:
          description: ''
      x-bk-apigateway-resource:
        isPublic: true
        allowApplyPermission: true
        matchSubpath: false
        backend:
          name: default
          method: get
          path: /api/v3/open/tenant/users/-/sensitive-infos/
          matchSubpath: false
          timeout: 0
        pluginConfigs: []
        authConfig:
          userVerifiedRequired: false
          appVerifiedRequired: true
          resourcePermissionRequired: true
        descriptionEn: Batch query user's sensitive information

<<<<<<< HEAD
  /api/v3/open/tenant/virtual-users/-/lookup/:
    get:
      operationId: batch_lookup_virtual_user
      description: 批量查询虚拟用户信息
=======
  /api/v3/open/tenant/departments/-/lookup/:
    get:
      operationId: batch_lookup_department
      description: 批量查询部门信息
>>>>>>> f90626e0
      tags: []
      responses:
        default:
          description: ''
      x-bk-apigateway-resource:
        isPublic: true
        allowApplyPermission: true
        matchSubpath: false
        backend:
          name: default
          method: get
<<<<<<< HEAD
          path: /api/v3/open/tenant/virtual-users/-/lookup/
=======
          path: /api/v3/open/tenant/departments/-/lookup/
>>>>>>> f90626e0
          matchSubpath: false
          timeout: 0
        pluginConfigs: []
        authConfig:
          userVerifiedRequired: false
          appVerifiedRequired: true
          resourcePermissionRequired: true
<<<<<<< HEAD
        descriptionEn: Batch query the virtual user's information
=======
        descriptionEn: Batch query the information of the departments
>>>>>>> f90626e0
<|MERGE_RESOLUTION|>--- conflicted
+++ resolved
@@ -282,42 +282,52 @@
           resourcePermissionRequired: true
         descriptionEn: Batch query user's sensitive information
 
-<<<<<<< HEAD
+  /api/v3/open/tenant/departments/-/lookup/:
+    get:
+      operationId: batch_lookup_department
+      description: 批量查询部门信息
+      tags: []
+      responses:
+        default:
+          description: ''
+      x-bk-apigateway-resource:
+        isPublic: true
+        allowApplyPermission: true
+        matchSubpath: false
+        backend:
+          name: default
+          method: get
+          path: /api/v3/open/tenant/departments/-/lookup/
+          matchSubpath: false
+          timeout: 0
+        pluginConfigs: []
+        authConfig:
+          userVerifiedRequired: false
+          appVerifiedRequired: true
+          resourcePermissionRequired: true
+        descriptionEn: Batch query the information of the departments
+
   /api/v3/open/tenant/virtual-users/-/lookup/:
     get:
       operationId: batch_lookup_virtual_user
       description: 批量查询虚拟用户信息
-=======
-  /api/v3/open/tenant/departments/-/lookup/:
-    get:
-      operationId: batch_lookup_department
-      description: 批量查询部门信息
->>>>>>> f90626e0
-      tags: []
-      responses:
-        default:
-          description: ''
-      x-bk-apigateway-resource:
-        isPublic: true
-        allowApplyPermission: true
-        matchSubpath: false
-        backend:
-          name: default
-          method: get
-<<<<<<< HEAD
+      tags: []
+      responses:
+        default:
+          description: ''
+      x-bk-apigateway-resource:
+        isPublic: true
+        allowApplyPermission: true
+        matchSubpath: false
+        backend:
+          name: default
+          method: get
           path: /api/v3/open/tenant/virtual-users/-/lookup/
-=======
-          path: /api/v3/open/tenant/departments/-/lookup/
->>>>>>> f90626e0
-          matchSubpath: false
-          timeout: 0
-        pluginConfigs: []
-        authConfig:
-          userVerifiedRequired: false
-          appVerifiedRequired: true
-          resourcePermissionRequired: true
-<<<<<<< HEAD
-        descriptionEn: Batch query the virtual user's information
-=======
-        descriptionEn: Batch query the information of the departments
->>>>>>> f90626e0
+          matchSubpath: false
+          timeout: 0
+        pluginConfigs: []
+        authConfig:
+          userVerifiedRequired: false
+          appVerifiedRequired: true
+          resourcePermissionRequired: true
+        descriptionEn: Batch query the virtual user's information