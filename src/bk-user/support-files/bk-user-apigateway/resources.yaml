--- conflicted
+++ resolved
@@ -307,17 +307,35 @@
           resourcePermissionRequired: true
         descriptionEn: Batch query the information of the departments
 
-<<<<<<< HEAD
   /api/v3/open/tenant/department-relations/:
     get:
       operationId: list_department_relation
       description: 查询部门间关系
-=======
+      tags: []
+      responses:
+        default:
+          description: ''
+      x-bk-apigateway-resource:
+        isPublic: false
+        allowApplyPermission: false
+        matchSubpath: false
+        backend:
+          name: default
+          method: get
+          path: /api/v3/open/tenant/department-relations/
+          matchSubpath: false
+          timeout: 0
+        pluginConfigs: []
+        authConfig:
+          userVerifiedRequired: false
+          appVerifiedRequired: true
+          resourcePermissionRequired: true
+        descriptionEn: Query the relations between departments
+
   /api/v3/open/tenant/department-user-relations/:
     get:
       operationId: list_department_user_relation
       description: 查询部门用户关系
->>>>>>> 456ef93b
       tags: []
       responses:
         default:
@@ -329,23 +347,15 @@
         backend:
           name: default
           method: get
-<<<<<<< HEAD
-          path: /api/v3/open/tenant/department-relations/
-=======
           path: /api/v3/open/tenant/department-user-relations/
->>>>>>> 456ef93b
-          matchSubpath: false
-          timeout: 0
-        pluginConfigs: []
-        authConfig:
-          userVerifiedRequired: false
-          appVerifiedRequired: true
-          resourcePermissionRequired: true
-<<<<<<< HEAD
-        descriptionEn: Query the relations between departments
-=======
+          matchSubpath: false
+          timeout: 0
+        pluginConfigs: []
+        authConfig:
+          userVerifiedRequired: false
+          appVerifiedRequired: true
+          resourcePermissionRequired: true
         descriptionEn: Query the relations between users and departments
->>>>>>> 456ef93b
 
   /api/v3/open/tenant/virtual-users/-/lookup/:
     get:
