# -*- coding: utf-8 -*-
"""
TencentBlueKing is pleased to support the open source community by making 蓝鲸智云-用户管理(Bk-User) available.
Copyright (C) 2017 THL A29 Limited, a Tencent company. All rights reserved.
Licensed under the MIT License (the "License"); you may not use this file except in compliance with the License.
You may obtain a copy of the License at http://opensource.org/licenses/MIT
Unless required by applicable law or agreed to in writing, software distributed under the License is distributed on
an "AS IS" BASIS, WITHOUT WARRANTIES OR CONDITIONS OF ANY KIND, either express or implied. See the License for the
specific language governing permissions and limitations under the License.
"""
<<<<<<< HEAD

from typing import List

import pytest
from bkuser.apps.sync.constants import SyncTaskStatus, SyncTaskTrigger
from bkuser.apps.sync.contexts import DataSourceSyncTaskContext, TenantSyncTaskContext
=======

import pytest
from bkuser.apps.sync.constants import SyncTaskStatus, SyncTaskTrigger
>>>>>>> f65d559e
from bkuser.apps.sync.models import DataSourceSyncTask, TenantSyncTask
from django.utils import timezone


@pytest.fixture()
def data_source_sync_task(bare_local_data_source) -> DataSourceSyncTask:
    """数据源同步任务"""
    return DataSourceSyncTask.objects.create(
        data_source=bare_local_data_source,
        status=SyncTaskStatus.PENDING,
        trigger=SyncTaskTrigger.MANUAL,
        operator="admin",
        start_at=timezone.now(),
        extras={"overwrite": True, "async_run": False},
    )


@pytest.fixture()
def tenant_sync_task(bare_local_data_source, default_tenant, data_source_sync_task) -> TenantSyncTask:
    """租户数据同步任务"""
    return TenantSyncTask.objects.create(
        tenant=default_tenant,
        data_source=bare_local_data_source,
        data_source_owner_tenant_id=bare_local_data_source.owner_tenant_id,
        data_source_sync_task_id=data_source_sync_task.id,
        status=SyncTaskStatus.PENDING,
        trigger=SyncTaskTrigger.MANUAL,
        operator="admin",
        start_at=timezone.now(),
        extras={"async_run": False},
    )<|MERGE_RESOLUTION|>--- conflicted
+++ resolved
@@ -8,18 +8,9 @@
 an "AS IS" BASIS, WITHOUT WARRANTIES OR CONDITIONS OF ANY KIND, either express or implied. See the License for the
 specific language governing permissions and limitations under the License.
 """
-<<<<<<< HEAD
-
-from typing import List
 
 import pytest
 from bkuser.apps.sync.constants import SyncTaskStatus, SyncTaskTrigger
-from bkuser.apps.sync.contexts import DataSourceSyncTaskContext, TenantSyncTaskContext
-=======
-
-import pytest
-from bkuser.apps.sync.constants import SyncTaskStatus, SyncTaskTrigger
->>>>>>> f65d559e
 from bkuser.apps.sync.models import DataSourceSyncTask, TenantSyncTask
 from django.utils import timezone
 
