--- conflicted
+++ resolved
@@ -66,24 +66,14 @@
     data_source_users = list(DataSourceUser.objects.filter(data_source=data_source))
     # 添加上下级关系
     user_relations = [
-<<<<<<< HEAD
-        DataSourceUserLeaderRelation(user=data_source_user, leader=data_source_users[0], data_source=data_source)
-=======
         DataSourceUserLeaderRelation(user=data_source_user, leader=data_source_users[0])
->>>>>>> eee424b8
         for data_source_user in data_source_users[1:]
     ]
     DataSourceUserLeaderRelation.objects.bulk_create(user_relations)
 
     # 添加部门-人员关系
     user_department_relations = [
-<<<<<<< HEAD
-        DataSourceDepartmentUserRelation(
-            user=data_source_user, department=random.choice(departments), data_source=data_source
-        )
-=======
         DataSourceDepartmentUserRelation(user=data_source_user, department=random.choice(departments))
->>>>>>> eee424b8
         for data_source_user in data_source_users
     ]
     DataSourceDepartmentUserRelation.objects.bulk_create(user_department_relations)
