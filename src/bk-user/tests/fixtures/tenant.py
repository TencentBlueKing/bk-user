# -*- coding: utf-8 -*-
"""
TencentBlueKing is pleased to support the open source community by making 蓝鲸智云-用户管理(Bk-User) available.
Copyright (C) 2017-2021 THL A29 Limited, a Tencent company. All rights reserved.
Licensed under the MIT License (the "License"); you may not use this file except in compliance with the License.
You may obtain a copy of the License at http://opensource.org/licenses/MIT
Unless required by applicable law or agreed to in writing, software distributed under the License is distributed on
an "AS IS" BASIS, WITHOUT WARRANTIES OR CONDITIONS OF ANY KIND, either express or implied. See the License for the
specific language governing permissions and limitations under the License.
"""
from typing import List

import pytest
from bkuser.apps.tenant.constants import UserFieldDataType
from bkuser.apps.tenant.models import TenantUserCustomField


@pytest.fixture()
def tenant_user_custom_fields(default_tenant) -> List[TenantUserCustomField]:
    age_field, _ = TenantUserCustomField.objects.get_or_create(
        tenant=default_tenant,
        name="age",
        defaults={
            "display_name": "年龄",
            "data_type": UserFieldDataType.NUMBER,
            "required": False,
            "default": 0,
            "personal_center_visible": True,
            "personal_center_editable": False,
            "manager_editable": True,
        },
    )
    gender_field, _ = TenantUserCustomField.objects.get_or_create(
        tenant=default_tenant,
        name="gender",
        defaults={
            "display_name": "性别",
            "data_type": UserFieldDataType.ENUM,
            "required": True,
            "default": "male",
            "personal_center_visible": True,
            "personal_center_editable": True,
            "manager_editable": True,
            "options": [
                {
                    "id": "male",
                    "value": "男",
                },
                {
                    "id": "female",
                    "value": "女",
                },
                {
                    "id": "other",
                    "value": "其他",
                },
            ],
        },
    )
    region_field, _ = TenantUserCustomField.objects.get_or_create(
        tenant=default_tenant,
        name="region",
        defaults={
            "display_name": "籍贯",
            "data_type": UserFieldDataType.STRING,
            "required": True,
<<<<<<< HEAD
=======
            "default": "china",
>>>>>>> 225589c2
            "personal_center_visible": False,
            "personal_center_editable": False,
            "manager_editable": True,
        },
    )
    sport_hobby_field, _ = TenantUserCustomField.objects.get_or_create(
        tenant=default_tenant,
        name="sport_hobby",
        defaults={
            "display_name": "运动爱好",
            "data_type": UserFieldDataType.MULTI_ENUM,
            "required": True,
            "default": ["running", "swimming"],
            "personal_center_visible": True,
            "personal_center_editable": True,
            "manager_editable": False,
            "options": [
                {
                    "id": "running",
                    "value": "跑步",
                },
                {
                    "id": "swimming",
                    "value": "游泳",
                },
                {
                    "id": "basketball",
                    "value": "篮球",
                },
                {
                    "id": "football",
                    "value": "足球",
                },
                {
                    "id": "golf",
                    "value": "高尔夫",
                },
                {
                    "id": "cycling",
                    "value": "骑行",
                },
            ],
        },
    )
    return [age_field, gender_field, region_field, sport_hobby_field]<|MERGE_RESOLUTION|>--- conflicted
+++ resolved
@@ -64,10 +64,7 @@
             "display_name": "籍贯",
             "data_type": UserFieldDataType.STRING,
             "required": True,
-<<<<<<< HEAD
-=======
             "default": "china",
->>>>>>> 225589c2
             "personal_center_visible": False,
             "personal_center_editable": False,
             "manager_editable": True,
