# -*- coding: utf-8 -*-
"""
TencentBlueKing is pleased to support the open source community by making 蓝鲸智云-用户管理(Bk-User) available.
Copyright (C) 2017-2021 THL A29 Limited, a Tencent company. All rights reserved.
Licensed under the MIT License (the "License"); you may not use this file except in compliance with the License.
You may obtain a copy of the License at http://opensource.org/licenses/MIT
Unless required by applicable law or agreed to in writing, software distributed under the License is distributed on
an "AS IS" BASIS, WITHOUT WARRANTIES OR CONDITIONS OF ANY KIND, either express or implied. See the License for the
specific language governing permissions and limitations under the License.
"""
from typing import List

import pytest
from bkuser.apps.tenant.constants import UserFieldDataType
from bkuser.apps.tenant.models import TenantUserCustomField


@pytest.fixture()
def tenant_user_custom_fields(default_tenant) -> List[TenantUserCustomField]:
    age_field, _ = TenantUserCustomField.objects.get_or_create(
        tenant=default_tenant,
        name="age",
        defaults={
            "display_name": "年龄",
            "data_type": UserFieldDataType.NUMBER,
            "required": False,
            "default": 0,
            "personal_center_visible": True,
            "personal_center_editable": False,
            "manager_editable": True,
        },
    )
    gender_field, _ = TenantUserCustomField.objects.get_or_create(
        tenant=default_tenant,
        name="gender",
        defaults={
            "display_name": "性别",
            "data_type": UserFieldDataType.ENUM,
            "required": True,
            "default": "male",
            "personal_center_visible": True,
            "personal_center_editable": True,
            "manager_editable": True,
            "options": [
                {
                    "id": "male",
                    "value": "男",
                },
                {
                    "id": "female",
                    "value": "女",
                },
                {
                    "id": "other",
                    "value": "其他",
                },
            ],
        },
    )
    region_field, _ = TenantUserCustomField.objects.get_or_create(
        tenant=default_tenant,
        name="region",
        defaults={
            "display_name": "籍贯",
            "data_type": UserFieldDataType.STRING,
            "required": True,
<<<<<<< HEAD
            "personal_center_visible": False,
            "personal_center_editable": False,
            "manager_editable": True,
=======
            "default": "china",
>>>>>>> c9c0b3a8
        },
    )
    sport_hobby_field, _ = TenantUserCustomField.objects.get_or_create(
        tenant=default_tenant,
        name="sport_hobby",
        defaults={
            "display_name": "运动爱好",
            "data_type": UserFieldDataType.MULTI_ENUM,
            "required": True,
            "default": ["running", "swimming"],
            "personal_center_visible": True,
            "personal_center_editable": True,
            "manager_editable": False,
            "options": [
                {
                    "id": "running",
                    "value": "跑步",
                },
                {
                    "id": "swimming",
                    "value": "游泳",
                },
                {
                    "id": "basketball",
                    "value": "篮球",
                },
                {
                    "id": "football",
                    "value": "足球",
                },
                {
                    "id": "golf",
                    "value": "高尔夫",
                },
                {
                    "id": "cycling",
                    "value": "骑行",
                },
            ],
        },
    )
    return [age_field, gender_field, region_field, sport_hobby_field]<|MERGE_RESOLUTION|>--- conflicted
+++ resolved
@@ -64,13 +64,10 @@
             "display_name": "籍贯",
             "data_type": UserFieldDataType.STRING,
             "required": True,
-<<<<<<< HEAD
+            "default": "china",
             "personal_center_visible": False,
             "personal_center_editable": False,
             "manager_editable": True,
-=======
-            "default": "china",
->>>>>>> c9c0b3a8
         },
     )
     sport_hobby_field, _ = TenantUserCustomField.objects.get_or_create(
