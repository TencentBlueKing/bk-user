# -*- coding: utf-8 -*-
# TencentBlueKing is pleased to support the open source community by making
# 蓝鲸智云 - 用户管理 (bk-user) available.
# Copyright (C) 2017 THL A29 Limited, a Tencent company. All rights reserved.
# Licensed under the MIT License (the "License"); you may not use this file except
# in compliance with the License. You may obtain a copy of the License at
#
#     http://opensource.org/licenses/MIT
#
# Unless required by applicable law or agreed to in writing, software distributed under
# the License is distributed on an "AS IS" BASIS, WITHOUT WARRANTIES OR CONDITIONS OF ANY KIND,
# either express or implied. See the License for the specific language governing permissions and
# limitations under the License.
#
# We undertake not to change the open source license (MIT license) applicable
# to the current version of the project delivered to anyone in the future.

import pytest
from bkuser.apps.tenant.models import TenantDepartment
from django.urls import reverse
from rest_framework import status

pytestmark = pytest.mark.django_db


@pytest.mark.usefixtures("_init_tenant_users_depts")
class TestTenantDepartmentRetrieveApi:
    def test_with_no_ancestors(self, api_client):
        company = TenantDepartment.objects.get(data_source_department__name="公司")
        resp = api_client.get(
            reverse("open_v3.tenant_department.retrieve", kwargs={"id": company.id}), data={"with_ancestors": True}
        )

        assert resp.status_code == status.HTTP_200_OK
        assert resp.data["id"] == company.id
        assert resp.data["name"] == "公司"
        assert resp.data["ancestors"] == []

    def test_with_not_ancestors(self, api_client):
        center_aa = TenantDepartment.objects.get(data_source_department__name="中心AA")
        resp = api_client.get(reverse("open_v3.tenant_department.retrieve", kwargs={"id": center_aa.id}))

        assert resp.status_code == status.HTTP_200_OK
        assert resp.data["id"] == center_aa.id
        assert resp.data["name"] == "中心AA"
        assert "ancestors" not in resp.data

    def test_with_ancestors(self, api_client):
        company = TenantDepartment.objects.get(data_source_department__name="公司")
        dept_a = TenantDepartment.objects.get(data_source_department__name="部门A")
        center_aa = TenantDepartment.objects.get(data_source_department__name="中心AA")
        resp = api_client.get(
            reverse("open_v3.tenant_department.retrieve", kwargs={"id": center_aa.id}), data={"with_ancestors": True}
        )

        assert resp.status_code == status.HTTP_200_OK
        assert resp.data["id"] == center_aa.id
        assert resp.data["name"] == "中心AA"
        assert resp.data["ancestors"] == [{"id": company.id, "name": "公司"}, {"id": dept_a.id, "name": "部门A"}]

    def test_with_not_found(self, api_client):
        resp = api_client.get(reverse("open_v3.tenant_department.retrieve", kwargs={"id": 9999}))
        assert resp.status_code == status.HTTP_404_NOT_FOUND


@pytest.mark.usefixtures("_init_tenant_users_depts")
<<<<<<< HEAD
class TestTenantDepartmentDescendantListApi:
    def test_with_not_level(self, api_client):
        company = TenantDepartment.objects.get(data_source_department__name="公司")
        dept_a = TenantDepartment.objects.get(data_source_department__name="部门A")
        dept_b = TenantDepartment.objects.get(data_source_department__name="部门B")
        resp = api_client.get(reverse("open_v3.tenant_department.descendant.list", kwargs={"id": company.id}))

        assert resp.status_code == status.HTTP_200_OK
        assert resp.data["count"] == 2
        assert [t["id"] for t in resp.data["results"]] == [dept_a.id, dept_b.id]
        assert [t["name"] for t in resp.data["results"]] == ["部门A", "部门B"]
        assert [t["parent_id"] for t in resp.data["results"]] == [company.id, company.id]

    def test_with_level(self, api_client):
        dept_a = TenantDepartment.objects.get(data_source_department__name="部门A")
        center_aa = TenantDepartment.objects.get(data_source_department__name="中心AA")
        center_ab = TenantDepartment.objects.get(data_source_department__name="中心AB")
        group_aaa = TenantDepartment.objects.get(data_source_department__name="小组AAA")
        group_aba = TenantDepartment.objects.get(data_source_department__name="小组ABA")
        resp = api_client.get(
            reverse("open_v3.tenant_department.descendant.list", kwargs={"id": dept_a.id}), data={"level": 2}
        )

        assert resp.status_code == status.HTTP_200_OK
        assert resp.data["count"] == 4
        assert [t["id"] for t in resp.data["results"]] == [center_aa.id, center_ab.id, group_aaa.id, group_aba.id]
        assert [t["name"] for t in resp.data["results"]] == ["中心AA", "中心AB", "小组AAA", "小组ABA"]
        assert [t["parent_id"] for t in resp.data["results"]] == [dept_a.id, dept_a.id, center_aa.id, center_ab.id]

    def test_with_pagination(self, api_client):
        company = TenantDepartment.objects.get(data_source_department__name="公司")
        resp = api_client.get(
            reverse("open_v3.tenant_department.descendant.list", kwargs={"id": company.id}),
            data={"level": 2, "page": 1, "page_size": 2},
        )

        assert resp.status_code == status.HTTP_200_OK
        assert resp.data["count"] == 5
        assert len(resp.data["results"]) == 2

    def test_with_not_descendant(self, api_client):
        group_aaa = TenantDepartment.objects.get(data_source_department__name="小组AAA")
        resp = api_client.get(reverse("open_v3.tenant_department.descendant.list", kwargs={"id": group_aaa.id}))

        assert resp.status_code == status.HTTP_200_OK
        assert resp.data["count"] == 0
        assert len(resp.data["results"]) == 0

    def test_with_invalid_level(self, api_client):
        company = TenantDepartment.objects.get(data_source_department__name="公司")
        resp = api_client.get(
            reverse("open_v3.tenant_department.descendant.list", kwargs={"id": company.id}), data={"level": -1}
        )

        assert resp.status_code == status.HTTP_400_BAD_REQUEST

    def test_with_department_not_found(self, api_client):
        resp = api_client.get(reverse("open_v3.tenant_department.descendant.list", kwargs={"id": 9999}))
        assert resp.status_code == status.HTTP_404_NOT_FOUND
=======
class TestTenantDepartmentListApi:
    def test_standard(self, api_client):
        company = TenantDepartment.objects.get(data_source_department__name="公司")
        dept_a = TenantDepartment.objects.get(data_source_department__name="部门A")
        dept_b = TenantDepartment.objects.get(data_source_department__name="部门B")
        center_aa = TenantDepartment.objects.get(data_source_department__name="中心AA")
        center_ab = TenantDepartment.objects.get(data_source_department__name="中心AB")
        center_ba = TenantDepartment.objects.get(data_source_department__name="中心BA")
        group_aaa = TenantDepartment.objects.get(data_source_department__name="小组AAA")
        group_aba = TenantDepartment.objects.get(data_source_department__name="小组ABA")
        group_baa = TenantDepartment.objects.get(data_source_department__name="小组BAA")

        resp = api_client.get(reverse("open_v3.tenant_department.list"))

        assert resp.status_code == status.HTTP_200_OK
        assert resp.data["count"] == 9
        assert len(resp.data["results"]) == 9
        assert [x["id"] for x in resp.data["results"]] == [
            company.id,
            dept_a.id,
            dept_b.id,
            center_aa.id,
            center_ab.id,
            center_ba.id,
            group_aaa.id,
            group_aba.id,
            group_baa.id,
        ]
        assert [x["name"] for x in resp.data["results"]] == [
            "公司",
            "部门A",
            "部门B",
            "中心AA",
            "中心AB",
            "中心BA",
            "小组AAA",
            "小组ABA",
            "小组BAA",
        ]
        assert [x["parent_id"] for x in resp.data["results"]] == [
            None,
            company.id,
            company.id,
            dept_a.id,
            dept_a.id,
            dept_b.id,
            center_aa.id,
            center_ab.id,
            center_ba.id,
        ]
>>>>>>> f21bcae7
<|MERGE_RESOLUTION|>--- conflicted
+++ resolved
@@ -64,7 +64,59 @@
 
 
 @pytest.mark.usefixtures("_init_tenant_users_depts")
-<<<<<<< HEAD
+class TestTenantDepartmentListApi:
+    def test_standard(self, api_client):
+        company = TenantDepartment.objects.get(data_source_department__name="公司")
+        dept_a = TenantDepartment.objects.get(data_source_department__name="部门A")
+        dept_b = TenantDepartment.objects.get(data_source_department__name="部门B")
+        center_aa = TenantDepartment.objects.get(data_source_department__name="中心AA")
+        center_ab = TenantDepartment.objects.get(data_source_department__name="中心AB")
+        center_ba = TenantDepartment.objects.get(data_source_department__name="中心BA")
+        group_aaa = TenantDepartment.objects.get(data_source_department__name="小组AAA")
+        group_aba = TenantDepartment.objects.get(data_source_department__name="小组ABA")
+        group_baa = TenantDepartment.objects.get(data_source_department__name="小组BAA")
+
+        resp = api_client.get(reverse("open_v3.tenant_department.list"))
+
+        assert resp.status_code == status.HTTP_200_OK
+        assert resp.data["count"] == 9
+        assert len(resp.data["results"]) == 9
+        assert [x["id"] for x in resp.data["results"]] == [
+            company.id,
+            dept_a.id,
+            dept_b.id,
+            center_aa.id,
+            center_ab.id,
+            center_ba.id,
+            group_aaa.id,
+            group_aba.id,
+            group_baa.id,
+        ]
+        assert [x["name"] for x in resp.data["results"]] == [
+            "公司",
+            "部门A",
+            "部门B",
+            "中心AA",
+            "中心AB",
+            "中心BA",
+            "小组AAA",
+            "小组ABA",
+            "小组BAA",
+        ]
+        assert [x["parent_id"] for x in resp.data["results"]] == [
+            None,
+            company.id,
+            company.id,
+            dept_a.id,
+            dept_a.id,
+            dept_b.id,
+            center_aa.id,
+            center_ab.id,
+            center_ba.id,
+        ]
+
+
+@pytest.mark.usefixtures("_init_tenant_users_depts")
 class TestTenantDepartmentDescendantListApi:
     def test_with_not_level(self, api_client):
         company = TenantDepartment.objects.get(data_source_department__name="公司")
@@ -123,56 +175,4 @@
 
     def test_with_department_not_found(self, api_client):
         resp = api_client.get(reverse("open_v3.tenant_department.descendant.list", kwargs={"id": 9999}))
-        assert resp.status_code == status.HTTP_404_NOT_FOUND
-=======
-class TestTenantDepartmentListApi:
-    def test_standard(self, api_client):
-        company = TenantDepartment.objects.get(data_source_department__name="公司")
-        dept_a = TenantDepartment.objects.get(data_source_department__name="部门A")
-        dept_b = TenantDepartment.objects.get(data_source_department__name="部门B")
-        center_aa = TenantDepartment.objects.get(data_source_department__name="中心AA")
-        center_ab = TenantDepartment.objects.get(data_source_department__name="中心AB")
-        center_ba = TenantDepartment.objects.get(data_source_department__name="中心BA")
-        group_aaa = TenantDepartment.objects.get(data_source_department__name="小组AAA")
-        group_aba = TenantDepartment.objects.get(data_source_department__name="小组ABA")
-        group_baa = TenantDepartment.objects.get(data_source_department__name="小组BAA")
-
-        resp = api_client.get(reverse("open_v3.tenant_department.list"))
-
-        assert resp.status_code == status.HTTP_200_OK
-        assert resp.data["count"] == 9
-        assert len(resp.data["results"]) == 9
-        assert [x["id"] for x in resp.data["results"]] == [
-            company.id,
-            dept_a.id,
-            dept_b.id,
-            center_aa.id,
-            center_ab.id,
-            center_ba.id,
-            group_aaa.id,
-            group_aba.id,
-            group_baa.id,
-        ]
-        assert [x["name"] for x in resp.data["results"]] == [
-            "公司",
-            "部门A",
-            "部门B",
-            "中心AA",
-            "中心AB",
-            "中心BA",
-            "小组AAA",
-            "小组ABA",
-            "小组BAA",
-        ]
-        assert [x["parent_id"] for x in resp.data["results"]] == [
-            None,
-            company.id,
-            company.id,
-            dept_a.id,
-            dept_a.id,
-            dept_b.id,
-            center_aa.id,
-            center_ab.id,
-            center_ba.id,
-        ]
->>>>>>> f21bcae7
+        assert resp.status_code == status.HTTP_404_NOT_FOUND