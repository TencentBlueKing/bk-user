# -*- coding: utf-8 -*-
# TencentBlueKing is pleased to support the open source community by making
# 蓝鲸智云 - 用户管理 (bk-user) available.
# Copyright (C) 2017 THL A29 Limited, a Tencent company. All rights reserved.
# Licensed under the MIT License (the "License"); you may not use this file except
# in compliance with the License. You may obtain a copy of the License at
#
#     http://opensource.org/licenses/MIT
#
# Unless required by applicable law or agreed to in writing, software distributed under
# the License is distributed on an "AS IS" BASIS, WITHOUT WARRANTIES OR CONDITIONS OF ANY KIND,
# either express or implied. See the License for the specific language governing permissions and
# limitations under the License.
#
# We undertake not to change the open source license (MIT license) applicable
# to the current version of the project delivered to anyone in the future.
import pytest
from bkuser.apps.tenant.models import TenantDepartment, TenantUser
from django.conf import settings
from django.urls import reverse
from rest_framework import status

pytestmark = pytest.mark.django_db


@pytest.mark.usefixtures("_init_tenant_users_depts")
class TestTenantUserDisplayNameListApi:
    def test_standard(self, api_client):
        zhangsan_id = TenantUser.objects.get(data_source_user__username="zhangsan").id
        lisi_id = TenantUser.objects.get(data_source_user__username="lisi").id
        resp = api_client.get(
            reverse("open_v3.tenant_user.display_name.list"), data={"bk_usernames": ",".join([zhangsan_id, lisi_id])}
        )

        assert resp.status_code == status.HTTP_200_OK
        assert len(resp.data) == 2
        assert {t["bk_username"] for t in resp.data} == {zhangsan_id, lisi_id}
        assert {t["display_name"] for t in resp.data} == {"张三", "李四"}

    def test_with_invalid_bk_usernames(self, api_client):
        zhangsan_id = TenantUser.objects.get(data_source_user__username="zhangsan").id
        resp = api_client.get(
            reverse("open_v3.tenant_user.display_name.list"), data={"bk_usernames": ",".join([zhangsan_id, "invalid"])}
        )

        assert resp.status_code == status.HTTP_200_OK
        assert len(resp.data) == 1
        assert resp.data[0]["bk_username"] == zhangsan_id
        assert resp.data[0]["display_name"] == "张三"

    def test_with_no_bk_usernames(self, api_client):
        resp = api_client.get(reverse("open_v3.tenant_user.display_name.list"), data={"bk_usernames": ""})
        assert resp.status_code == status.HTTP_400_BAD_REQUEST

    def test_with_invalid_length(self, api_client):
        resp = api_client.get(
            reverse("open_v3.tenant_user.display_name.list"),
            data={
                "bk_usernames": ",".join(
                    map(str, range(1, settings.BATCH_QUERY_USER_DISPLAY_NAME_BY_BK_USERNAME_LIMIT + 2))
                )
            },
        )
        assert resp.status_code == status.HTTP_400_BAD_REQUEST


@pytest.mark.usefixtures("_init_tenant_users_depts")
class TestTenantUserRetrieveApi:
    def test_standard(self, api_client, random_tenant):
        zhangsan = TenantUser.objects.get(data_source_user__username="zhangsan")
        resp = api_client.get(reverse("open_v3.tenant_user.retrieve", kwargs={"id": zhangsan.id}))
        assert resp.status_code == status.HTTP_200_OK
        assert resp.data["bk_username"] == zhangsan.id
        assert resp.data["display_name"] == "张三"
        assert resp.data["language"] == "zh-cn"
        assert resp.data["time_zone"] == "Asia/Shanghai"
        assert resp.data["tenant_id"] == random_tenant.id

    def test_tenant_not_found(self, api_client):
        resp = api_client.get(reverse("open_v3.tenant_user.retrieve", kwargs={"id": "not_exist"}))
        assert resp.status_code == status.HTTP_404_NOT_FOUND


@pytest.mark.usefixtures("_init_tenant_users_depts")
class TestTenantUserDepartmentListApi:
    def test_with_not_ancestors(self, api_client):
        # with_ancestors = False
        zhangsan = TenantUser.objects.get(data_source_user__username="zhangsan")
        company = TenantDepartment.objects.get(data_source_department__name="公司")
        resp = api_client.get(reverse("open_v3.tenant_user.department.list", kwargs={"id": zhangsan.id}))
        assert resp.status_code == status.HTTP_200_OK
        assert resp.data[0]["id"] == company.id
        assert resp.data[0]["name"] == "公司"
        assert "ancestors" not in resp.data[0]

    def test_with_no_ancestors(self, api_client):
        zhangsan = TenantUser.objects.get(data_source_user__username="zhangsan")
        company = TenantDepartment.objects.get(data_source_department__name="公司")
        resp = api_client.get(
            reverse("open_v3.tenant_user.department.list", kwargs={"id": zhangsan.id}), data={"with_ancestors": True}
        )
        assert resp.status_code == status.HTTP_200_OK
        assert resp.data[0]["id"] == company.id
        assert resp.data[0]["name"] == "公司"
        assert resp.data[0]["ancestors"] == []

    def test_with_ancestors(self, api_client):
        lisi = TenantUser.objects.get(data_source_user__username="lisi")
        company = TenantDepartment.objects.get(data_source_department__name="公司")
        dept_a = TenantDepartment.objects.get(data_source_department__name="部门A")
        dept_aa = TenantDepartment.objects.get(data_source_department__name="中心AA")
        resp = api_client.get(
            reverse("open_v3.tenant_user.department.list", kwargs={"id": lisi.id}), data={"with_ancestors": True}
        )
        assert resp.status_code == status.HTTP_200_OK
        assert {d["id"] for d in resp.data} == {dept_a.id, dept_aa.id}
        assert {d["name"] for d in resp.data} == {"部门A", "中心AA"}
        assert resp.data[0]["ancestors"] == [{"id": company.id, "name": "公司"}]
        assert resp.data[1]["ancestors"] == [{"id": company.id, "name": "公司"}, {"id": dept_a.id, "name": "部门A"}]

    def test_with_invalid_user(self, api_client):
        resp = api_client.get(reverse("open_v3.tenant_user.department.list", kwargs={"id": "a1e5b2f6c3g7d4h8"}))
        assert resp.status_code == status.HTTP_404_NOT_FOUND

    def test_with_no_department(self, api_client):
        freedom = TenantUser.objects.get(data_source_user__username="freedom")
        resp = api_client.get(
            reverse("open_v3.tenant_user.department.list", kwargs={"id": freedom.id}), data={"with_ancestors": True}
        )
        assert resp.status_code == status.HTTP_200_OK
        assert len(resp.data) == 0


@pytest.mark.usefixtures("_init_tenant_users_depts")
class TestTenantUserLeaderListApi:
    def test_with_single_leader(self, api_client):
        lisi = TenantUser.objects.get(data_source_user__username="lisi")
        zhangsan = TenantUser.objects.get(data_source_user__username="zhangsan")
        resp = api_client.get(reverse("open_v3.tenant_user.leader.list", kwargs={"id": lisi.id}))
        assert resp.status_code == status.HTTP_200_OK
        assert resp.data[0]["bk_username"] == zhangsan.id
        assert resp.data[0]["display_name"] == "张三"

    def test_with_multiple_leader(self, api_client):
        lisi = TenantUser.objects.get(data_source_user__username="lisi")
        wangwu = TenantUser.objects.get(data_source_user__username="wangwu")
        maiba = TenantUser.objects.get(data_source_user__username="maiba")
        resp = api_client.get(reverse("open_v3.tenant_user.leader.list", kwargs={"id": maiba.id}))
        assert resp.status_code == status.HTTP_200_OK
        assert {t["bk_username"] for t in resp.data} == {wangwu.id, lisi.id}
        assert {t["display_name"] for t in resp.data} == {"王五", "李四"}

    def test_with_no_leader(self, api_client):
        zhangsan = TenantUser.objects.get(data_source_user__username="zhangsan")
        resp = api_client.get(reverse("open_v3.tenant_user.leader.list", kwargs={"id": zhangsan.id}))
        assert resp.status_code == status.HTTP_200_OK
        assert len(resp.data) == 0

    def test_with_invalid_user(self, api_client):
<<<<<<< HEAD
        resp = api_client.get(reverse("open_v3.tenant_user.leaders.list", kwargs={"id": "a1e5b2f6c3g7d4h8"}))
        assert resp.status_code == status.HTTP_404_NOT_FOUND


@pytest.mark.usefixtures("_init_tenant_users_depts")
class TestTenantUserListApi:
    def test_standard(self, api_client, random_tenant):
        resp = api_client.get(reverse("open_v3.tenant_user.list"), data={"page": 1, "page_size": 5})
        print(resp.data["results"])
        assert resp.status_code == status.HTTP_200_OK
        assert resp.data["count"] == 11
        assert len(resp.data["results"]) == 5
        assert {t["tenant_id"] for t in resp.data["results"]} == {random_tenant.id}
        assert {t["language"] for t in resp.data["results"]} == {"zh-cn"}
        assert {t["time_zone"] for t in resp.data["results"]} == {"Asia/Shanghai"}

    def test_exact_filter_by_bk_username(self, api_client, random_tenant):
        zhangsan = TenantUser.objects.get(data_source_user__username="zhangsan")
        lisi = TenantUser.objects.get(data_source_user__username="lisi")
        resp = api_client.get(
            reverse("open_v3.tenant_user.list"),
            data={"lookup_field": "bk_username", "exact_lookups": ",".join([zhangsan.id, lisi.id])},
        )
        assert resp.status_code == status.HTTP_200_OK
        assert resp.data["count"] == 2
        assert len(resp.data["results"]) == 2
        assert {t["tenant_id"] for t in resp.data["results"]} == {random_tenant.id}
        assert {t["bk_username"] for t in resp.data["results"]} == {zhangsan.id, lisi.id}
        assert {t["display_name"] for t in resp.data["results"]} == {"张三", "李四"}
        assert {t["language"] for t in resp.data["results"]} == {"zh-cn"}
        assert {t["time_zone"] for t in resp.data["results"]} == {"Asia/Shanghai"}

    def test_fuzzy_filter_by_bk_username(self, api_client, random_tenant):
        zhangsan_id = TenantUser.objects.get(data_source_user__username="zhangsan").id
        lisi_id = TenantUser.objects.get(data_source_user__username="lisi").id
        resp = api_client.get(
            reverse("open_v3.tenant_user.list"),
            data={"lookup_field": "bk_username", "fuzzy_lookups": ",".join([zhangsan_id[1:], lisi_id[1:]])},
        )
        assert resp.status_code == status.HTTP_200_OK
        assert resp.data["count"] == 2
        assert len(resp.data["results"]) == 2
        assert {t["tenant_id"] for t in resp.data["results"]} == {random_tenant.id}
        assert {t["bk_username"] for t in resp.data["results"]} == {zhangsan_id, lisi_id}
        assert {t["display_name"] for t in resp.data["results"]} == {"张三", "李四"}
        assert {t["language"] for t in resp.data["results"]} == {"zh-cn"}
        assert {t["time_zone"] for t in resp.data["results"]} == {"Asia/Shanghai"}

    def test_exact_filter_by_display_name(self, api_client, random_tenant):
        zhangsan = TenantUser.objects.get(data_source_user__username="zhangsan")
        lisi = TenantUser.objects.get(data_source_user__username="lisi")
        resp = api_client.get(
            reverse("open_v3.tenant_user.list"), data={"lookup_field": "display_name", "exact_lookups": "张三,李四"}
        )
        assert resp.status_code == status.HTTP_200_OK
        assert resp.data["count"] == 2
        assert len(resp.data["results"]) == 2
        assert {t["tenant_id"] for t in resp.data["results"]} == {random_tenant.id}
        assert {t["bk_username"] for t in resp.data["results"]} == {zhangsan.id, lisi.id}
        assert {t["display_name"] for t in resp.data["results"]} == {"张三", "李四"}
        assert {t["language"] for t in resp.data["results"]} == {"zh-cn"}
        assert {t["time_zone"] for t in resp.data["results"]} == {"Asia/Shanghai"}

    def test_fuzzy_filter_by_display_name(self, api_client, random_tenant):
        zhangsan = TenantUser.objects.get(data_source_user__username="zhangsan")
        lisi = TenantUser.objects.get(data_source_user__username="lisi")
        resp = api_client.get(
            reverse("open_v3.tenant_user.list"), data={"lookup_field": "display_name", "fuzzy_lookups": "张,李"}
        )
        assert resp.status_code == status.HTTP_200_OK
        assert resp.data["count"] == 2
        assert len(resp.data["results"]) == 2
        assert {t["tenant_id"] for t in resp.data["results"]} == {random_tenant.id}
        assert {t["bk_username"] for t in resp.data["results"]} == {zhangsan.id, lisi.id}
        assert {t["display_name"] for t in resp.data["results"]} == {"张三", "李四"}
        assert {t["language"] for t in resp.data["results"]} == {"zh-cn"}
        assert {t["time_zone"] for t in resp.data["results"]} == {"Asia/Shanghai"}

    def test_exact_filter_by_phone(self, api_client, random_tenant):
        zhangsan = TenantUser.objects.get(data_source_user__username="zhangsan")
        lisi = TenantUser.objects.get(data_source_user__username="lisi")
        resp = api_client.get(
            reverse("open_v3.tenant_user.list"),
            data={"lookup_field": "phone", "exact_lookups": "13512345671,13512345672"},
        )
        assert resp.status_code == status.HTTP_200_OK
        assert resp.data["count"] == 2
        assert len(resp.data["results"]) == 2
        assert {t["tenant_id"] for t in resp.data["results"]} == {random_tenant.id}
        assert {t["bk_username"] for t in resp.data["results"]} == {zhangsan.id, lisi.id}
        assert {t["display_name"] for t in resp.data["results"]} == {"张三", "李四"}
        assert {t["language"] for t in resp.data["results"]} == {"zh-cn"}
        assert {t["time_zone"] for t in resp.data["results"]} == {"Asia/Shanghai"}

    def test_fuzzy_filter_by_phone(self, api_client, random_tenant):
        zhangsan = TenantUser.objects.get(data_source_user__username="zhangsan")
        lisi = TenantUser.objects.get(data_source_user__username="lisi")
        resp = api_client.get(
            reverse("open_v3.tenant_user.list"), data={"lookup_field": "phone", "fuzzy_lookups": "45671,45672"}
        )
        assert resp.status_code == status.HTTP_200_OK
        assert resp.data["count"] == 2
        assert len(resp.data["results"]) == 2
        assert {t["tenant_id"] for t in resp.data["results"]} == {random_tenant.id}
        assert {t["bk_username"] for t in resp.data["results"]} == {zhangsan.id, lisi.id}
        assert {t["display_name"] for t in resp.data["results"]} == {"张三", "李四"}
        assert {t["language"] for t in resp.data["results"]} == {"zh-cn"}
        assert {t["time_zone"] for t in resp.data["results"]} == {"Asia/Shanghai"}

    def test_exact_filter_by_email(self, api_client, random_tenant):
        zhangsan = TenantUser.objects.get(data_source_user__username="zhangsan")
        lisi = TenantUser.objects.get(data_source_user__username="lisi")
        resp = api_client.get(
            reverse("open_v3.tenant_user.list"),
            data={"lookup_field": "email", "exact_lookups": "zhangsan@m.com,lisi@m.com"},
        )
        assert resp.status_code == status.HTTP_200_OK
        assert resp.data["count"] == 2
        assert len(resp.data["results"]) == 2
        assert {t["tenant_id"] for t in resp.data["results"]} == {random_tenant.id}
        assert {t["bk_username"] for t in resp.data["results"]} == {zhangsan.id, lisi.id}
        assert {t["display_name"] for t in resp.data["results"]} == {"张三", "李四"}
        assert {t["language"] for t in resp.data["results"]} == {"zh-cn"}
        assert {t["time_zone"] for t in resp.data["results"]} == {"Asia/Shanghai"}

    def test_fuzzy_filter_by_email(self, api_client, random_tenant):
        zhangsan = TenantUser.objects.get(data_source_user__username="zhangsan")
        lisi = TenantUser.objects.get(data_source_user__username="lisi")
        resp = api_client.get(
            reverse("open_v3.tenant_user.list"), data={"lookup_field": "email", "fuzzy_lookups": "zhangsan,lisi"}
        )
        assert resp.status_code == status.HTTP_200_OK
        assert resp.data["count"] == 2
        assert len(resp.data["results"]) == 2
        assert {t["tenant_id"] for t in resp.data["results"]} == {random_tenant.id}
        assert {t["bk_username"] for t in resp.data["results"]} == {zhangsan.id, lisi.id}
        assert {t["display_name"] for t in resp.data["results"]} == {"张三", "李四"}
        assert {t["language"] for t in resp.data["results"]} == {"zh-cn"}
        assert {t["time_zone"] for t in resp.data["results"]} == {"Asia/Shanghai"}

    def test_with_no_lookups(self, api_client, random_tenant):
        resp = api_client.get(reverse("open_v3.tenant_user.list"), data={"lookup_field": "email"})
        assert resp.status_code == status.HTTP_200_OK
        assert resp.data["count"] == 11
        assert len(resp.data["results"]) == 10
        assert {t["tenant_id"] for t in resp.data["results"]} == {random_tenant.id}
        assert {t["language"] for t in resp.data["results"]} == {"zh-cn"}
        assert {t["time_zone"] for t in resp.data["results"]} == {"Asia/Shanghai"}

    def test_with_invalid_field(self, api_client):
        resp = api_client.get(reverse("open_v3.tenant_user.list"), data={"lookup_field": "status"})
        assert resp.status_code == status.HTTP_400_BAD_REQUEST

    def test_with_invalid_lookups(self, api_client):
        resp = api_client.get(
            reverse("open_v3.tenant_user.list"), data={"lookup_field": "display_name", "exact_lookups": "111,222"}
        )
        assert resp.status_code == status.HTTP_200_OK
        assert resp.data["count"] == 0
        assert len(resp.data["results"]) == 0
=======
        resp = api_client.get(reverse("open_v3.tenant_user.leader.list", kwargs={"id": "a1e5b2f6c3g7d4h8"}))
        assert resp.status_code == status.HTTP_404_NOT_FOUND
>>>>>>> 4e15c84a
<|MERGE_RESOLUTION|>--- conflicted
+++ resolved
@@ -157,8 +157,7 @@
         assert len(resp.data) == 0
 
     def test_with_invalid_user(self, api_client):
-<<<<<<< HEAD
-        resp = api_client.get(reverse("open_v3.tenant_user.leaders.list", kwargs={"id": "a1e5b2f6c3g7d4h8"}))
+        resp = api_client.get(reverse("open_v3.tenant_user.leader.list", kwargs={"id": "a1e5b2f6c3g7d4h8"}))
         assert resp.status_code == status.HTTP_404_NOT_FOUND
 
 
@@ -317,8 +316,4 @@
         )
         assert resp.status_code == status.HTTP_200_OK
         assert resp.data["count"] == 0
-        assert len(resp.data["results"]) == 0
-=======
-        resp = api_client.get(reverse("open_v3.tenant_user.leader.list", kwargs={"id": "a1e5b2f6c3g7d4h8"}))
-        assert resp.status_code == status.HTTP_404_NOT_FOUND
->>>>>>> 4e15c84a
+        assert len(resp.data["results"]) == 0