--- conflicted
+++ resolved
@@ -49,14 +49,6 @@
 
     @pytest.fixture(autouse=True)
     def _mock_cmsi_component(self):
-<<<<<<< HEAD
-        with mock.patch(
-            "bkuser.component.clients.BkEsbCmsiClient.send_mail",
-            return_value=None,
-        ), mock.patch(
-            "bkuser.component.clients.BkEsbCmsiClient.send_sms",
-            return_value=None,
-=======
         with (
             mock.patch(
                 "bkuser.component.cmsi.send_mail",
@@ -66,7 +58,6 @@
                 "bkuser.component.cmsi.send_sms",
                 return_value=None,
             ),
->>>>>>> 88fd5a37
         ):
             yield
 
@@ -175,14 +166,6 @@
 
     @pytest.fixture(autouse=True)
     def _mock_cmsi_component(self):
-<<<<<<< HEAD
-        with mock.patch(
-            "bkuser.component.clients.BkEsbCmsiClient.send_mail",
-            return_value=None,
-        ), mock.patch(
-            "bkuser.component.clients.BkEsbCmsiClient.send_sms",
-            return_value=None,
-=======
         with (
             mock.patch(
                 "bkuser.component.cmsi.send_mail",
@@ -192,7 +175,6 @@
                 "bkuser.component.cmsi.send_sms",
                 return_value=None,
             ),
->>>>>>> 88fd5a37
         ):
             yield
 
