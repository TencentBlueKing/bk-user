--- conflicted
+++ resolved
@@ -82,13 +82,9 @@
 
     # 数据源
     DATA_SOURCE_OPERATION_UNSUPPORTED = ErrorCode(_("当前数据源不支持该操作"))
-<<<<<<< HEAD
-    DATA_SOURCE_NOT_ENABLED = ErrorCode(_("数据源不存在或未启用"))
-=======
-    DATA_SOURCE_NOT_EXIST = ErrorCode(_("数据源不存在"))
     CANNOT_CREATE_DATA_SOURCE_USER = ErrorCode(_("该数据源不支持新增用户"))
     CANNOT_UPDATE_DATA_SOURCE_USER = ErrorCode(_("该数据源不支持更新用户"))
->>>>>>> 4c64aa8c
+    DATA_SOURCE_NOT_ENABLED = ErrorCode(_("数据源不存在或未启用"))
     DATA_SOURCE_IMPORT_FAILED = ErrorCode(_("数据源导入失败"))
     DATA_SOURCE_NOT_EXISTS = ErrorCode(_("数据源不存在或已删除"))
     DATA_SOURCE_DELETE_FAILED = ErrorCode(_("数据源删除失败"))
@@ -96,9 +92,6 @@
     DATA_SOURCE_USER_UPDATE_FAILED = ErrorCode(_("该数据源不支持更新用户"))
     DATA_SOURCE_USER_ALREADY_EXISTED = ErrorCode(_("数据源用户已存在"))
     DATA_SOURCE_SYNC_TASK_CREATE_FAILED = ErrorCode(_("创建数据源同步任务失败"))
-
-    # 数据源用户
-    DATA_SOURCE_USER_ALREADY_EXISTED = ErrorCode(_("数据源用户已存在"))
     CANNOT_RESET_USER_PASSWORD = ErrorCode(_("无法重置用户密码"))
 
     # 认证源
@@ -109,18 +102,11 @@
     CREATE_TENANT_FAILED = ErrorCode(_("租户创建失败"))
     UPDATE_TENANT_FAILED = ErrorCode(_("租户更新失败"))
     TENANT_NOT_EXIST = ErrorCode(_("租户不存在"))
-<<<<<<< HEAD
     TENANT_NOT_ENABLED = ErrorCode(_("租户不存在或未启用"))
     TENANT_DELETE_FAILED = ErrorCode(_("租户删除失败"))
     BIND_TENANT_USER_FAILED = ErrorCode(_("数据源用户绑定租户失败"))
     TENANT_USER_NOT_EXIST = ErrorCode(_("无法找到对应租户用户"))
-=======
->>>>>>> 4c64aa8c
     UPDATE_TENANT_MANAGERS_FAILED = ErrorCode(_("更新租户管理员失败"))
-
-    # 租户用户
-    BIND_TENANT_USER_FAILED = ErrorCode(_("数据源用户绑定租户失败"))
-    TENANT_USER_NOT_EXIST = ErrorCode(_("无法找到租户用户"))
     GET_CURRENT_TENANT_FAILED = ErrorCode(_("无法找到当前用户所在租户"))
 
     # 验证码
