# -*- coding: utf-8 -*-
"""
TencentBlueKing is pleased to support the open source community by making 蓝鲸智云-用户管理(Bk-User) available.
Copyright (C) 2017-2021 THL A29 Limited, a Tencent company. All rights reserved.
Licensed under the MIT License (the "License"); you may not use this file except in compliance with the License.
You may obtain a copy of the License at http://opensource.org/licenses/MIT
Unless required by applicable law or agreed to in writing, software distributed under the License is distributed on
an "AS IS" BASIS, WITHOUT WARRANTIES OR CONDITIONS OF ANY KIND, either express or implied. See the License for the
specific language governing permissions and limitations under the License.
"""
from collections import defaultdict
from typing import Dict, List, Optional

from django.db import transaction
from pydantic import BaseModel

from bkuser.apps.data_source.models import DataSource, DataSourceDepartmentRelation, DataSourcePlugin, DataSourceUser
from bkuser.apps.tenant.models import Tenant, TenantDepartment, TenantManager, TenantUser
from bkuser.biz.data_source import DataSourceDepartmentHandler, DataSourceHandler
from bkuser.utils.uuid import generate_uuid


class DataSourceUserInfo(BaseModel):
    """数据源用户信息"""

    username: str
    full_name: str
    email: str
    phone: str
    phone_country_code: str


class TenantUserWithInheritedInfo(BaseModel):
    """租户用户，带其继承的用户信息"""

    id: str
    data_source_user: DataSourceUserInfo


class TenantFeatureFlag(BaseModel):
    """租户特性集"""

    user_number_visible: bool = False


class TenantBaseInfo(BaseModel):
    """租户基本信息"""

    id: str
    name: str
    logo: str = ""
    feature_flags: TenantFeatureFlag


class TenantEditableBaseInfo(BaseModel):
    """租户可编辑的基本信息"""

    name: str
    logo: str = ""
    feature_flags: TenantFeatureFlag


class TenantManagerWithoutID(BaseModel):
    username: str
    full_name: str
    email: str
    phone: str
    phone_country_code: str


class TenantDepartmentBaseInfo(BaseModel):
    id: int
    name: str
    has_children: bool


class TenantUserHandler:
    @staticmethod
    def list_tenant_user_by_id(tenant_user_ids: List[str]) -> List[TenantUserWithInheritedInfo]:
        """
        查询租户用户信息
        """
        tenant_users = TenantUser.objects.select_related("data_source_user").filter(id__in=tenant_user_ids)

        # 返回租户用户本身信息和对应数据源用户信息
        data = []
        for i in tenant_users:
            data_source_user = i.data_source_user
            # 对于数据源用户不存在，则表示该租户用户已经不可用
            if data_source_user is None:
                continue

            data.append(
                TenantUserWithInheritedInfo(
                    id=i.id,
                    data_source_user=DataSourceUserInfo(
                        username=data_source_user.username,
                        full_name=data_source_user.full_name,
                        email=data_source_user.email,
                        phone=data_source_user.phone,
                        phone_country_code=data_source_user.phone_country_code,
                    ),
                )
            )

        return data


class TenantHandler:
    @staticmethod
    def get_tenant_manager_map(tenant_ids: Optional[List[str]] = None) -> Dict[str, List[TenantUserWithInheritedInfo]]:
        """
        查询租户管理员
        """
        tenant_managers = TenantManager.objects.all()
        if tenant_ids is not None:
            tenant_managers = tenant_managers.filter(tenant_id__in=tenant_ids)

        # 查询管理员对应的信息
        tenant_user_ids = [i.tenant_user_id for i in tenant_managers]
        tenant_users = TenantUserHandler.list_tenant_user_by_id(tenant_user_ids)
        tenant_users_map = {i.id: i for i in tenant_users}

        # 按照 {tenant_id: List[tenant_user]} 格式组装
        data = defaultdict(list)
        for i in tenant_managers:
            tenant_user = tenant_users_map.get(i.tenant_user_id)
            if tenant_user is not None:
                data[i.tenant_id].append(tenant_user)

        return data

    @staticmethod
    def retrieve_tenant_managers(tenant_id: str) -> List[TenantUserWithInheritedInfo]:
        """
<<<<<<< HEAD
        查询单个租户的
=======
        查询单个租户的租户管理员
>>>>>>> 84264349
        """
        tenant_managers = TenantManager.objects.filter(tenant_id=tenant_id)
        # 查询管理员对应的信息
        tenant_user_ids = [i.tenant_user_id for i in tenant_managers]
        return TenantUserHandler.list_tenant_user_by_id(tenant_user_ids)

    @staticmethod
    def create_with_managers(tenant_info: TenantBaseInfo, managers: List[TenantManagerWithoutID]) -> str:
        """
        创建租户，支持同时创建租户管理员
        """
        with transaction.atomic():
            # 创建租户本身
            tenant = Tenant.objects.create(**tenant_info.model_dump())

            # FIXME: 开发本地数据源时，重写（直接调用本地数据源Handler）
            # 创建本地数据源，名称则使用租户名称
            data_source = DataSource.objects.create(
                name=f"{tenant_info.name}-本地数据源",
                owner_tenant_id=tenant.id,
                plugin=DataSourcePlugin.objects.get(id="local"),
            )

            # 添加数据源用户和租户用户
            # Note: 批量创建无法返回ID，这里使用循环创建
            tenant_manager_objs = []
            for i in managers:
                # 创建数据源用户
                data_source_user = DataSourceUser.objects.create(data_source=data_source, **i.model_dump())
                # 创建对应的租户用户
                tenant_user = TenantUser.objects.create(
                    data_source_user=data_source_user,
                    tenant=tenant,
                    data_source=data_source,
                    id=generate_uuid(),
                )

                tenant_manager_objs.append(TenantManager(tenant=tenant, tenant_user=tenant_user))

            if tenant_manager_objs:
                TenantManager.objects.bulk_create(tenant_manager_objs, batch_size=100)

        return tenant_info.id

    @staticmethod
    def update_with_managers(tenant_id: str, tenant_info: TenantEditableBaseInfo, manager_ids: List[str]):
        """
        【覆盖】更新租户
        """
        old_manager_ids = TenantManager.objects.filter(tenant_id=tenant_id).values_list("tenant_user_id", flat=True)

        # 新旧对比 => 需要删除的管理员ID，需要新增的管理员ID
        should_deleted_manager_ids = set(old_manager_ids) - set(manager_ids)
        should_add_manager_ids = set(manager_ids) - set(old_manager_ids)

        with transaction.atomic():
            # 更新基本信息
            Tenant.objects.filter(id=tenant_id).update(**tenant_info.model_dump())

            if should_deleted_manager_ids:
                TenantManager.objects.filter(
                    tenant_id=tenant_id, tenant_user_id__in=should_deleted_manager_ids
                ).delete()

            if should_add_manager_ids:
                TenantManager.objects.bulk_create(
                    [TenantManager(tenant_id=tenant_id, tenant_user_id=i) for i in should_add_manager_ids],
                    batch_size=100,
                )


class TenantDepartmentHandler:
    @staticmethod
    def convert_data_source_department_to_tenant_department(
        tenant_id: str, data_source_department_ids: List[int]
    ) -> List[TenantDepartmentBaseInfo]:
        """
        转换为租户部门
        """
        # tenant_id 租户下部门关系映射
        tenant_departments = TenantDepartment.objects.filter(tenant_id=tenant_id)

        # 获取数据源部门基础信息
        data_source_departments = DataSourceDepartmentHandler.get_department_info_by_id(data_source_department_ids)

        # data_source_departments中包含了父子部门的ID，协同数据源需要查询绑定了该租户
        department_ids = list(data_source_departments.keys())
        for department in data_source_departments.values():
            department_ids += department.children

        # NOTE: 协同数据源，可能存在未授权全部子部门
        # 提前拉取所有映射, 过滤绑定的租户部门
        tenant_departments = tenant_departments.filter(data_source_department_id__in=department_ids)
        if not tenant_departments.exists():
            return []

        # 已绑定该租户的数据源部门id
        bound_departments_ids = tenant_departments.values_list("data_source_department_id", flat=True)

        # 构建返回数据
        data: List[TenantDepartmentBaseInfo] = []
        for tenant_department in tenant_departments:
            # tenant_departments 包含了父子部门的租户映射关系,但是子部门非本次查询的入参，跳过
            data_source_department_id = tenant_department.data_source_department_id
            if data_source_department_id not in data_source_department_ids:
                continue
            # 部门基础信息
            data_source_department_info = data_source_departments[data_source_department_id]
            # 只要一个子部门被授权，都是存在子部门
            children_flag = [True for child in data_source_department_info.children if child in bound_departments_ids]
            data.append(
                TenantDepartmentBaseInfo(
                    id=tenant_department.id,
                    name=data_source_department_info.name,
                    has_children=any(children_flag),
                )
            )
        return data

    @staticmethod
    def get_tenant_root_departments_by_id(
        tenant_ids: List[str], convert_tenant_id: str
    ) -> Dict[str, List[TenantDepartmentBaseInfo]]:
        data_source_map = DataSourceHandler.get_data_sources_by_tenant(tenant_ids)

        # 通过获取数据源的根节点
        tenant_root_department_map: Dict = {}
        for tenant_id, data_source_ids in data_source_map.items():
            root_department_ids = (
                DataSourceDepartmentRelation.objects.root_nodes()
                .filter(data_source_id__in=data_source_ids)
                .values_list("department_id", flat=True)
            )
<<<<<<< HEAD
            # 转换数据源部门为当前为 current_tenant_id 租户部门
=======
            # 转换数据源部门为当前为 convert_tenant_id租户的租户部门
>>>>>>> 84264349
            tenant_root_department = TenantDepartmentHandler.convert_data_source_department_to_tenant_department(
                tenant_id=convert_tenant_id, data_source_department_ids=list(root_department_ids)
            )
            tenant_root_department_map[tenant_id] = tenant_root_department
<<<<<<< HEAD
        return tenant_root_department_map
=======
        return tenant_root_department_map

    @staticmethod
    def get_tenant_department_children_by_id(tenant_department_id: int) -> List[TenantDepartmentBaseInfo]:
        tenant_department = TenantDepartment.objects.get(id=tenant_department_id)
        # 获取二级组织
        children = DataSourceDepartmentRelation.objects.get(
            department=tenant_department.data_source_department
        ).get_children()
        return TenantDepartmentHandler.convert_data_source_department_to_tenant_department(
            tenant_department.tenant_id, children.values_list("department_id", flat=True)
        )
>>>>>>> 84264349
<|MERGE_RESOLUTION|>--- conflicted
+++ resolved
@@ -133,11 +133,7 @@
     @staticmethod
     def retrieve_tenant_managers(tenant_id: str) -> List[TenantUserWithInheritedInfo]:
         """
-<<<<<<< HEAD
-        查询单个租户的
-=======
         查询单个租户的租户管理员
->>>>>>> 84264349
         """
         tenant_managers = TenantManager.objects.filter(tenant_id=tenant_id)
         # 查询管理员对应的信息
@@ -271,18 +267,11 @@
                 .filter(data_source_id__in=data_source_ids)
                 .values_list("department_id", flat=True)
             )
-<<<<<<< HEAD
             # 转换数据源部门为当前为 current_tenant_id 租户部门
-=======
-            # 转换数据源部门为当前为 convert_tenant_id租户的租户部门
->>>>>>> 84264349
             tenant_root_department = TenantDepartmentHandler.convert_data_source_department_to_tenant_department(
                 tenant_id=convert_tenant_id, data_source_department_ids=list(root_department_ids)
             )
             tenant_root_department_map[tenant_id] = tenant_root_department
-<<<<<<< HEAD
-        return tenant_root_department_map
-=======
         return tenant_root_department_map
 
     @staticmethod
@@ -294,5 +283,4 @@
         ).get_children()
         return TenantDepartmentHandler.convert_data_source_department_to_tenant_department(
             tenant_department.tenant_id, children.values_list("department_id", flat=True)
-        )
->>>>>>> 84264349
+        )