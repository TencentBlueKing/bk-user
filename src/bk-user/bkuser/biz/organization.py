--- conflicted
+++ resolved
@@ -153,8 +153,6 @@
             if parent_id_map[dept.data_source_department_id] in tenant_dept_id_map
         }
 
-<<<<<<< HEAD
-=======
     @staticmethod
     def get_has_child_map(data_source_department_ids: List[int]) -> Dict[int, bool]:
         """获取部门是否有子部门的信息"""
@@ -179,7 +177,6 @@
 
         return {dept_id: dept_id in dept_has_user_ids for dept_id in data_source_department_ids}
 
->>>>>>> bba0878e
 
 class TenantOrgPathHandler:
     @staticmethod
@@ -192,11 +189,7 @@
         return {dept_id: org_path_map.get(dept_id, "") for dept_id in data_source_department_ids}
 
     @staticmethod
-<<<<<<< HEAD
-    def get_user_organization_paths_map(data_source_user_ids: List[int]) -> dict[int, List[str]]:
-=======
     def get_user_organization_paths_map(data_source_user_ids: List[int]) -> Dict[int, List[str]]:
->>>>>>> bba0878e
         """获取用户的组织路径信息"""
 
         # 数据源用户 ID -> [数据源部门 ID1， 数据源部门 ID2]
