--- conflicted
+++ resolved
@@ -52,11 +52,7 @@
                 not_continuous_letter=False,
                 not_continuous_digit=False,
                 not_repeated_symbol=False,
-<<<<<<< HEAD
-                valid_time=365,
-=======
                 valid_time=90,
->>>>>>> edbf45a2
                 max_retries=3,
                 lock_time=60 * 60,
             ),
