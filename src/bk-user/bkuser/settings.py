--- conflicted
+++ resolved
@@ -28,20 +28,8 @@
 
 ALLOWED_HOSTS = ["*"]
 
+# Application definition
 INSTALLED_APPS = [
-<<<<<<< HEAD
-    'django.contrib.auth',
-    'django.contrib.contenttypes',
-    'django.contrib.sessions',
-    'django.contrib.messages',
-    'rest_framework',
-    'corsheaders',
-    'django_celery_beat',
-    'django_prometheus',
-    'bkuser.auth',
-    'bkuser.apps.data_source',
-    'bkuser.apps.tenant',
-=======
     "django.contrib.auth",
     "django.contrib.contenttypes",
     "django.contrib.sessions",
@@ -52,7 +40,8 @@
     "django_prometheus",
     "drf_yasg",
     "bkuser.auth",
->>>>>>> 756bf1b2
+    "bkuser.apps.data_source",
+    "bkuser.apps.tenant",
 ]
 
 MIDDLEWARE = [
@@ -246,16 +235,7 @@
     "version": 1,
     "disable_existing_loggers": False,
     "formatters": {
-<<<<<<< HEAD
-        "verbose": {
-            "()": "pythonjsonlogger.jsonlogger.JsonFormatter",
-            "fmt": (
-                "%(levelname)s %(asctime)s %(pathname)s %(lineno)d " "%(funcName)s %(process)d %(thread)d %(message)s"
-            ),
-        },
-=======
         "verbose": _LOGGING_FORMAT,
->>>>>>> 756bf1b2
         "simple": {"format": "%(levelname)s %(message)s"},
     },
     "handlers": {
