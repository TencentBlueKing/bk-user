--- conflicted
+++ resolved
@@ -30,19 +30,6 @@
 
 # Application definition
 INSTALLED_APPS = [
-<<<<<<< HEAD
-    'django.contrib.auth',
-    'django.contrib.contenttypes',
-    'django.contrib.sessions',
-    'django.contrib.messages',
-    'rest_framework',
-    'corsheaders',
-    'django_celery_beat',
-    'django_prometheus',
-    'bkuser.auth',
-    'django_filters',
-    'bkuser.apps.tenant',
-=======
     "django.contrib.auth",
     "django.contrib.contenttypes",
     "django.contrib.sessions",
@@ -55,7 +42,6 @@
     "bkuser.auth",
     "bkuser.apps.data_source",
     "bkuser.apps.tenant",
->>>>>>> 7c98d86f
 ]
 
 MIDDLEWARE = [
@@ -249,16 +235,7 @@
     "version": 1,
     "disable_existing_loggers": False,
     "formatters": {
-<<<<<<< HEAD
-        "verbose": {
-            "()": "pythonjsonlogger.jsonlogger.JsonFormatter",
-            "fmt": (
-                "%(levelname)s %(asctime)s %(pathname)s %(lineno)d " "%(funcName)s %(process)d %(thread)d %(message)s"
-            ),
-        },
-=======
         "verbose": _LOGGING_FORMAT,
->>>>>>> 7c98d86f
         "simple": {"format": "%(levelname)s %(message)s"},
     },
     "handlers": {
