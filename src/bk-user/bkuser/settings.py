--- conflicted
+++ resolved
@@ -328,22 +328,6 @@
     },
 }
 
-<<<<<<< HEAD
-DEFAULT_LOGO_DATA = ""
-
-# ------------------------------------------ Healthz 配置 ------------------------------------------
-
-# 调用 Healthz API 需要的 Token
-HEALTHZ_TOKEN = env.str("HEALTHZ_TOKEN", "")
-
-# 服务健康探针配置
-HEALTHZ_PROBES = env.list(
-    "HEALTHZ_PROBES",
-    default=[
-        "bkuser.apis.healthz.probes.MysqlProbe",
-    ],
-)
-=======
 # ---------------
 # 项目自定义配置
 # ---------------
@@ -352,5 +336,4 @@
 # 租户默认Logo，值为base64格式图片数据
 TENANT_DEFAULT_LOGO = ""
 # 数据源用户默认Logo，值为base64格式图片数据
-DATA_SOURCE_USER_DEFAULT_LOGO = ""
->>>>>>> ee730f35
+DATA_SOURCE_USER_DEFAULT_LOGO = ""