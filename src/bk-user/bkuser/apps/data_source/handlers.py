--- conflicted
+++ resolved
@@ -28,8 +28,4 @@
 def initialize_identity_info_and_notify(sender, instance: DataSourceUser, created: bool, **kwargs):
     """在创建完数据源用户后，需要初始化账密信息，并发送通知"""
     if created:
-<<<<<<< HEAD
-        initialize_identity_info_and_send_notification.delay(instance.data_source.id, instance.id)
-=======
-        initialize_identity_info_and_send_notification.delay(instance.data_source_id, instance.id)
->>>>>>> c7b9af78
+        initialize_identity_info_and_send_notification.delay(instance.data_source_id, instance.id)