# -*- coding: utf-8 -*-
"""
TencentBlueKing is pleased to support the open source community by making 蓝鲸智云-用户管理(Bk-User) available.
Copyright (C) 2017-2021 THL A29 Limited, a Tencent company. All rights reserved.
Licensed under the MIT License (the "License"); you may not use this file except in compliance with the License.
You may obtain a copy of the License at http://opensource.org/licenses/MIT
Unless required by applicable law or agreed to in writing, software distributed under the License is distributed on
an "AS IS" BASIS, WITHOUT WARRANTIES OR CONDITIONS OF ANY KIND, either express or implied. See the License for the
specific language governing permissions and limitations under the License.
"""
from blue_krill.models.fields import EncryptField
from django.conf import settings
from django.db import models, transaction
from mptt.models import MPTTModel, TreeForeignKey

from bkuser.apps.data_source.constants import DataSourceTypeEnum, TenantUserIdRuleEnum
from bkuser.common.constants import SENSITIVE_MASK
from bkuser.common.hashers.shortcuts import check_password
from bkuser.common.models import AuditedModel, TimestampedModel
from bkuser.plugins.base import get_plugin_cfg_cls
from bkuser.plugins.constants import DataSourcePluginEnum
from bkuser.plugins.models import BasePluginConfig
from bkuser.utils import dictx
from bkuser.utils.uuid import generate_uuid


class DataSourcePlugin(models.Model):
    """
    数据源插件
    DB初始化内置插件：local/mad/ldap
    """

    id = models.CharField("数据源插件唯一标识", primary_key=True, max_length=128)
    name = models.CharField("数据源插件名称", max_length=128, unique=True)
    description = models.TextField("描述", default="", blank=True)
    logo = models.TextField("Logo", null=True, blank=True, default="")


class DataSourceQuerySet(models.QuerySet):
    """数据源 QuerySet 类"""

    @transaction.atomic()
    def create(self, **kwargs):
        if "plugin_config" not in kwargs:
            return super().create(**kwargs)

        plugin_cfg = kwargs.pop("plugin_config")
        assert isinstance(plugin_cfg, BasePluginConfig)

        data_source: DataSource = super().create(**kwargs)
        data_source.set_plugin_cfg(plugin_cfg)
        return data_source


# 数据源管理器类
DataSourceManager = models.Manager.from_queryset(DataSourceQuerySet)


class DataSource(AuditedModel):
    owner_tenant_id = models.CharField("归属租户", max_length=64, db_index=True)
    type = models.CharField(
        "数据源类型", max_length=32, choices=DataSourceTypeEnum.get_choices(), default=DataSourceTypeEnum.REAL
    )
    # Note: 数据源插件被删除的前提是，插件没有被任何数据源使用
    plugin = models.ForeignKey(DataSourcePlugin, on_delete=models.PROTECT)
    plugin_config = models.JSONField("插件配置", default=dict)
    # 同步任务启用/禁用配置、周期配置等
    sync_config = models.JSONField("同步任务配置", default=dict)
    # 字段映射，外部数据源提供商，用户数据字段映射到租户用户数据字段
    field_mapping = models.JSONField("用户字段映射", default=list)
    domain = models.CharField("所属租户域名", max_length=128, unique=True, blank=True, null=True)
    owner_tenant_user_id_rule = models.CharField(
        "归属租户用户 ID 生成规则",
        max_length=64,
        choices=TenantUserIdRuleEnum.get_choices(),
        default=TenantUserIdRuleEnum.UUID4_HEX.value,
    )

    objects = DataSourceManager()

    class Meta:
        ordering = ["id"]
        unique_together = [
            ("owner_tenant_id", "type"),
        ]

    @property
    def is_local(self) -> bool:
        """检查类型是否为本地数据源"""
        return self.plugin.id == DataSourcePluginEnum.LOCAL

    @property
    def is_username_frozen(self) -> bool:
        """用户名在初始化后不可再次更新，对于租户用户 ID 为 uuid 的数据源无效"""
        return bool(self.owner_tenant_user_id_rule != TenantUserIdRuleEnum.UUID4_HEX)

    @property
    def is_real_type(self) -> bool:
        """检查数据源类型是否为实体"""
        return self.type == DataSourceTypeEnum.REAL

    def get_plugin_cfg(self) -> BasePluginConfig:
        """获取插件配置

        注意：使用该方法获取到的配置将会包含敏感信息，不适合通过 API 暴露出去，仅可用于内部逻辑流转
        API 要获取插件配置请使用 data_source.plugin_config，其中的敏感信息将会被 ******* 取代
        """
        plugin_cfg = self.plugin_config
        for info in DataSourceSensitiveInfo.objects.filter(data_source=self):
            # 嵌套路径中可能某层的值为 None，此时应该跳过
            if not dictx.exist_key(plugin_cfg, info.key):
                continue

            dictx.set_items(plugin_cfg, info.key, info.value)

        PluginCfgCls = get_plugin_cfg_cls(self.plugin.id)  # noqa: N806
        return PluginCfgCls(**plugin_cfg)

    def set_plugin_cfg(self, cfg: BasePluginConfig) -> None:
        """设置插件配置，注意：该方法包含 DB 数据更新，需要在事务中执行"""
        plugin_cfg = cfg.model_dump()

        # 由于单个插件的敏感字段不会很多，这里不采用批量创建/更新的方式
        for field in cfg.sensitive_fields:
            sensitive_val = dictx.get_items(plugin_cfg, field)
            # 若敏感字段无值，或者已经被替换为掩码，则不需要二次替换
            if not sensitive_val or sensitive_val == SENSITIVE_MASK:
                continue

            DataSourceSensitiveInfo.objects.update_or_create(
                data_source=self, key=field, defaults={"value": sensitive_val}
            )
            dictx.set_items(plugin_cfg, field, SENSITIVE_MASK)

        self.plugin_config = plugin_cfg
        self.save(update_fields=["plugin_config", "updated_at"])


class DataSourceUser(TimestampedModel):
    data_source = models.ForeignKey(DataSource, on_delete=models.PROTECT, db_constraint=False)
    code = models.CharField("用户标识", max_length=128, default=generate_uuid)
<<<<<<< HEAD
=======

>>>>>>> 932187d2
    # ----------------------- 内置字段相关 -----------------------
    username = models.CharField("用户名", max_length=128)
    full_name = models.CharField("姓名", max_length=128)
    email = models.EmailField("邮箱", null=True, blank=True, default="")
    phone = models.CharField("手机号", null=True, blank=True, default="", max_length=32)
    phone_country_code = models.CharField(
        "手机国际区号", max_length=16, null=True, blank=True, default=settings.DEFAULT_PHONE_COUNTRY_CODE
    )
    logo = models.TextField("Logo", max_length=256, null=True, blank=True, default="")

    # ----------------------- 其他 -----------------------
    extras = models.JSONField("自定义字段", default=dict)

    # ----------------------- 状态相关 -----------------------
    # TODO: (1) 用户管理里涉及的功能状态 （2）企业本身的员工状态

    class Meta:
        ordering = ["id"]
        unique_together = [
            ("code", "data_source"),
            ("username", "data_source"),
        ]


class LocalDataSourceIdentityInfo(TimestampedModel):
    """
    本地数据源特有，认证相关信息
    """

    user = models.OneToOneField(DataSourceUser, on_delete=models.CASCADE)
    password = models.CharField("用户密码", null=True, blank=True, default="", max_length=128)
    password_updated_at = models.DateTimeField("密码最后更新时间", null=True, blank=True)
    password_expired_at = models.DateTimeField("密码过期时间", null=True, blank=True)

    # data_source / username 为冗余字段，便于认证时快速匹配
    data_source = models.ForeignKey(DataSource, on_delete=models.DO_NOTHING, db_constraint=False)
    username = models.CharField("用户名", max_length=128)

    class Meta:
        unique_together = [
            ("username", "data_source"),
        ]

    def check_password(self, raw_password: str) -> bool:
        return check_password(raw_password, self.password)


class DataSourceUserDeprecatedPasswordRecord(TimestampedModel):
    """用户密码废弃记录"""

    user = models.ForeignKey(DataSourceUser, on_delete=models.CASCADE)
    password = models.CharField("用户曾用密码", max_length=128)
    operator = models.CharField("操作人", max_length=128)

    class Meta:
        ordering = ["-created_at"]


class DataSourceDepartment(TimestampedModel):
    """
    数据源部门
    """

    data_source = models.ForeignKey(DataSource, on_delete=models.PROTECT, db_constraint=False)

    code = models.CharField("部门标识", max_length=128, default=generate_uuid)
    name = models.CharField("部门名称", max_length=255)
    # 额外信息
    extras = models.JSONField("自定义字段", default=dict)

    class Meta:
        ordering = ["id"]
        unique_together = [("code", "data_source")]


class DataSourceDepartmentRelation(MPTTModel, TimestampedModel):
    """
    数据源部门关系
    """

    department = models.OneToOneField(
        DataSourceDepartment,
        on_delete=models.DO_NOTHING,
        db_constraint=False,
        primary_key=True,
        related_name="department_relation",
    )
    parent = TreeForeignKey("self", on_delete=models.CASCADE, null=True, blank=True, related_name="children")
    # 冗余字段
    data_source = models.ForeignKey(DataSource, on_delete=models.DO_NOTHING, db_constraint=False)

    class Meta:
        index_together = [
            ("tree_id", "lft", "rght"),
            ("parent_id", "tree_id", "lft"),
        ]


class DataSourceDepartmentUserRelation(TimestampedModel):
    """
    数据源部门 - 用户关联表
    """

    department = models.ForeignKey(DataSourceDepartment, on_delete=models.DO_NOTHING, db_constraint=False)
    user = models.ForeignKey(DataSourceUser, on_delete=models.DO_NOTHING, db_constraint=False)
    # 冗余字段
    data_source = models.ForeignKey(DataSource, on_delete=models.DO_NOTHING, db_constraint=False)

    class Meta:
        ordering = ["id"]
        unique_together = [
            ("user", "department"),
        ]


class DataSourceUserLeaderRelation(TimestampedModel):
    """
    数据源用户 - Leader 关联表
    """

    user = models.ForeignKey(DataSourceUser, on_delete=models.DO_NOTHING, db_constraint=False)
    leader = models.ForeignKey(DataSourceUser, related_name="leader", on_delete=models.DO_NOTHING, db_constraint=False)
    # 冗余字段
    data_source = models.ForeignKey(DataSource, on_delete=models.DO_NOTHING, db_constraint=False)

    class Meta:
        ordering = ["id"]
        unique_together = [
            ("user", "leader"),
        ]


class DepartmentRelationMPTTTree(models.Model):
    """部门关系树记录表，用于自增 tree_id 的分配"""

    data_source = models.ForeignKey(DataSource, on_delete=models.PROTECT, db_constraint=False)


class DataSourceSensitiveInfo(TimestampedModel):
    """数据源敏感配置信息"""

    data_source = models.ForeignKey(DataSource, on_delete=models.PROTECT, db_constraint=False)
    key = models.CharField("配置字段路径", max_length=255)
    value = EncryptField(verbose_name="敏感配置数据", max_length=255)

    class Meta:
        unique_together = [("data_source", "key")]<|MERGE_RESOLUTION|>--- conflicted
+++ resolved
@@ -139,10 +139,7 @@
 class DataSourceUser(TimestampedModel):
     data_source = models.ForeignKey(DataSource, on_delete=models.PROTECT, db_constraint=False)
     code = models.CharField("用户标识", max_length=128, default=generate_uuid)
-<<<<<<< HEAD
-=======
-
->>>>>>> 932187d2
+
     # ----------------------- 内置字段相关 -----------------------
     username = models.CharField("用户名", max_length=128)
     full_name = models.CharField("姓名", max_length=128)
