# -*- coding: utf-8 -*-
"""
TencentBlueKing is pleased to support the open source community by making 蓝鲸智云-用户管理(Bk-User) available.
Copyright (C) 2017-2021 THL A29 Limited, a Tencent company. All rights reserved.
Licensed under the MIT License (the "License"); you may not use this file except in compliance with the License.
You may obtain a copy of the License at http://opensource.org/licenses/MIT
Unless required by applicable law or agreed to in writing, software distributed under the License is distributed on
an "AS IS" BASIS, WITHOUT WARRANTIES OR CONDITIONS OF ANY KIND, either express or implied. See the License for the
specific language governing permissions and limitations under the License.
"""
<<<<<<< HEAD

=======
from blue_krill.models.fields import EncryptField
>>>>>>> 280112f9
from django.conf import settings
from django.db import models, transaction
from mptt.models import MPTTModel, TreeForeignKey

from bkuser.apps.data_source.constants import DataSourceStatus
from bkuser.common.constants import SENSITIVE_MASK
from bkuser.common.models import AuditedModel, TimestampedModel
from bkuser.plugins.base import get_plugin_cfg_cls
from bkuser.plugins.constants import DataSourcePluginEnum
from bkuser.plugins.models import BasePluginConfig
from bkuser.utils import dictx
from bkuser.utils.uuid import generate_uuid


class DataSourcePlugin(models.Model):
    """
    数据源插件
    DB初始化内置插件：local/mad/ldap
    """

    id = models.CharField("数据源插件唯一标识", primary_key=True, max_length=128)
    name = models.CharField("数据源插件名称", max_length=128, unique=True)
    description = models.TextField("描述", default="", blank=True)
    logo = models.TextField("Logo", null=True, blank=True, default="")


class DataSourceManager(models.Manager):
    """数据源管理器类"""

    @transaction.atomic()
    def create(self, *args, **kwargs):
        if "plugin_config" not in kwargs:
            return super().create(*args, **kwargs)

        plugin_cfg = kwargs.pop("plugin_config")
        assert isinstance(plugin_cfg, BasePluginConfig)

        data_source: DataSource = super().create(*args, **kwargs)
        data_source.set_plugin_cfg(plugin_cfg)
        return data_source


class DataSource(AuditedModel):
    name = models.CharField("数据源名称", max_length=128, unique=True)
    owner_tenant_id = models.CharField("归属租户", max_length=64, db_index=True)
    status = models.CharField(
        "数据源状态",
        max_length=32,
        choices=DataSourceStatus.get_choices(),
        default=DataSourceStatus.ENABLED,
    )
    # Note: 数据源插件被删除的前提是，插件没有被任何数据源使用
    plugin = models.ForeignKey(DataSourcePlugin, on_delete=models.PROTECT)
    plugin_config = models.JSONField("插件配置", default=dict)
    # 同步任务启用/禁用配置、周期配置等
    sync_config = models.JSONField("同步任务配置", default=dict)
    # 字段映射，外部数据源提供商，用户数据字段映射到租户用户数据字段
    field_mapping = models.JSONField("用户字段映射", default=list)

    objects = DataSourceManager()

    class Meta:
        ordering = ["id"]

    @property
    def is_local(self) -> bool:
        """检查类型是否为本地数据源"""
        return self.plugin.id == DataSourcePluginEnum.LOCAL

    def get_plugin_cfg(self) -> BasePluginConfig:
        """获取插件配置

        注意：使用该方法获取到的配置将会包含敏感信息，不适合通过 API 暴露出去，仅可用于内部逻辑流转
        API 要获取插件配置请使用 data_source.plugin_config，其中的敏感信息将会被 ******* 取代
        """
        plugin_cfg = self.plugin_config
        for info in DataSourceSensitiveInfo.objects.filter(data_source=self):
            dictx.set_items(plugin_cfg, info.key, info.value)

        PluginCfgCls = get_plugin_cfg_cls(self.plugin.id)  # noqa: N806
        return PluginCfgCls(**plugin_cfg)

    def set_plugin_cfg(self, cfg: BasePluginConfig) -> None:
        """设置插件配置，注意：该方法包含 DB 数据更新，需要在事务中执行"""
        plugin_cfg = cfg.model_dump()

        # 由于单个插件的敏感字段不会很多，这里不采用批量创建/更新的方式
        for field in cfg.sensitive_fields:
            sensitive_val = dictx.get_items(plugin_cfg, field)
            # 若敏感字段无值，或者已经被替换为掩码，则不需要二次替换
            if not sensitive_val or sensitive_val == SENSITIVE_MASK:
                continue

            DataSourceSensitiveInfo.objects.update_or_create(
                data_source=self, key=field, defaults={"value": sensitive_val}
            )
            dictx.set_items(plugin_cfg, field, SENSITIVE_MASK)

        self.plugin_config = plugin_cfg
        self.save(update_fields=["plugin_config", "updated_at"])


class DataSourceUser(TimestampedModel):
    data_source = models.ForeignKey(DataSource, on_delete=models.PROTECT, db_constraint=False)
    code = models.CharField("用户标识", max_length=128, default=generate_uuid)

    # ----------------------- 内置字段相关 -----------------------
    username = models.CharField("用户名", max_length=128)
    full_name = models.CharField("姓名", max_length=128)
    email = models.EmailField("邮箱", null=True, blank=True, default="")
    phone = models.CharField("手机号", null=True, blank=True, default="", max_length=32)
    phone_country_code = models.CharField(
        "手机国际区号", max_length=16, null=True, blank=True, default=settings.DEFAULT_PHONE_COUNTRY_CODE
    )
    logo = models.TextField("Logo", max_length=256, null=True, blank=True, default="")

    # ----------------------- 其他 -----------------------
    extras = models.JSONField("自定义字段", default=dict)

    # ----------------------- 状态相关 -----------------------
    # TODO: (1) 用户管理里涉及的功能状态 （2）企业本身的员工状态

    class Meta:
        ordering = ["id"]
        unique_together = [
            ("code", "data_source"),
            ("username", "data_source"),
        ]


class LocalDataSourceIdentityInfo(TimestampedModel):
    """
    本地数据源特有，认证相关信息
    """

    user = models.OneToOneField(DataSourceUser, on_delete=models.CASCADE)
    password = models.CharField("用户密码", null=True, blank=True, default="", max_length=128)
    password_updated_at = models.DateTimeField("密码最后更新时间", null=True, blank=True)
    password_expired_at = models.DateTimeField("密码过期时间", null=True, blank=True)

    # data_source / username 为冗余字段，便于认证时快速匹配
    data_source = models.ForeignKey(DataSource, on_delete=models.DO_NOTHING, db_constraint=False)
    username = models.CharField("用户名", max_length=128)

    class Meta:
        unique_together = [
            ("username", "data_source"),
        ]


class DataSourceDepartment(TimestampedModel):
    """
    数据源部门
    """

    data_source = models.ForeignKey(DataSource, on_delete=models.PROTECT, db_constraint=False)

    code = models.CharField("部门标识", max_length=128, default=generate_uuid)
    name = models.CharField("部门名称", max_length=255)
    # 额外信息
    extras = models.JSONField("自定义字段", default=dict)

    class Meta:
        ordering = ["id"]
        unique_together = [("code", "data_source")]


class DataSourceDepartmentRelation(MPTTModel, TimestampedModel):
    """
    数据源部门关系
    """

    department = models.OneToOneField(
        DataSourceDepartment, on_delete=models.DO_NOTHING, db_constraint=False, primary_key=True
    )
    parent = TreeForeignKey("self", on_delete=models.CASCADE, null=True, blank=True, related_name="children")
    # 冗余字段
    data_source = models.ForeignKey(DataSource, on_delete=models.DO_NOTHING, db_constraint=False)

    class Meta:
        index_together = [
            ("tree_id", "lft", "rght"),
            ("parent_id", "tree_id", "lft"),
        ]


class DataSourceDepartmentUserRelation(TimestampedModel):
    """
    数据源部门 - 用户关联表
    """

    department = models.ForeignKey(DataSourceDepartment, on_delete=models.DO_NOTHING, db_constraint=False)
    user = models.ForeignKey(DataSourceUser, on_delete=models.DO_NOTHING, db_constraint=False)
    # 冗余字段
    data_source = models.ForeignKey(DataSource, on_delete=models.DO_NOTHING, db_constraint=False)

    class Meta:
        ordering = ["id"]
        unique_together = [
            ("user", "department"),
        ]


class DataSourceUserLeaderRelation(TimestampedModel):
    """
    数据源用户 - Leader 关联表
    """

    user = models.ForeignKey(DataSourceUser, on_delete=models.DO_NOTHING, db_constraint=False)
    leader = models.ForeignKey(DataSourceUser, related_name="leader", on_delete=models.DO_NOTHING, db_constraint=False)
    # 冗余字段
    data_source = models.ForeignKey(DataSource, on_delete=models.DO_NOTHING, db_constraint=False)

    class Meta:
        ordering = ["id"]
        unique_together = [
            ("user", "leader"),
        ]


class DepartmentRelationMPTTTree(models.Model):
    """部门关系树记录表，用于自增 tree_id 的分配"""

    data_source = models.ForeignKey(DataSource, on_delete=models.PROTECT, db_constraint=False)


class DataSourceSensitiveInfo(TimestampedModel):
    """数据源敏感配置信息"""

    data_source = models.ForeignKey(DataSource, on_delete=models.PROTECT, db_constraint=False)
    key = models.CharField("配置字段路径", max_length=255)
    value = EncryptField(verbose_name="敏感配置数据", max_length=255)

    class Meta:
        unique_together = [("data_source", "key")]<|MERGE_RESOLUTION|>--- conflicted
+++ resolved
@@ -8,11 +8,7 @@
 an "AS IS" BASIS, WITHOUT WARRANTIES OR CONDITIONS OF ANY KIND, either express or implied. See the License for the
 specific language governing permissions and limitations under the License.
 """
-<<<<<<< HEAD
-
-=======
 from blue_krill.models.fields import EncryptField
->>>>>>> 280112f9
 from django.conf import settings
 from django.db import models, transaction
 from mptt.models import MPTTModel, TreeForeignKey
