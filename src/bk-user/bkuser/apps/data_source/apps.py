# -*- coding: utf-8 -*-
"""
TencentBlueKing is pleased to support the open source community by making 蓝鲸智云-用户管理(Bk-User) available.
Copyright (C) 2017-2021 THL A29 Limited, a Tencent company. All rights reserved.
Licensed under the MIT License (the "License"); you may not use this file except in compliance with the License.
You may obtain a copy of the License at http://opensource.org/licenses/MIT
Unless required by applicable law or agreed to in writing, software distributed under the License is distributed on
an "AS IS" BASIS, WITHOUT WARRANTIES OR CONDITIONS OF ANY KIND, either express or implied. See the License for the
specific language governing permissions and limitations under the License.
"""
from django.apps import AppConfig


class DataSourceConfig(AppConfig):
<<<<<<< HEAD
    default_auto_field = 'django.db.models.BigAutoField'
    name = 'bkuser.apps.data_source'
=======
    default_auto_field = "django.db.models.BigAutoField"
    name = "data_source"
>>>>>>> 756bf1b2
<|MERGE_RESOLUTION|>--- conflicted
+++ resolved
@@ -12,10 +12,5 @@
 
 
 class DataSourceConfig(AppConfig):
-<<<<<<< HEAD
-    default_auto_field = 'django.db.models.BigAutoField'
-    name = 'bkuser.apps.data_source'
-=======
     default_auto_field = "django.db.models.BigAutoField"
-    name = "data_source"
->>>>>>> 756bf1b2
+    name = "bkuser.apps.data_source"