--- conflicted
+++ resolved
@@ -14,12 +14,8 @@
 import logging
 from typing import Any, Dict
 
-<<<<<<< HEAD
-from bkuser.apps.data_source.models import DataSource
+from bkuser.apps.data_source.models import DataSource, DataSourceUser
 from bkuser.apps.sync.constants import DataSourceSyncObjectType
-=======
-from bkuser.apps.data_source.models import DataSource, DataSourceUser
->>>>>>> 4cd4e4d4
 from bkuser.apps.sync.contexts import DataSourceSyncTaskContext
 from bkuser.apps.sync.models import DataSourceSyncTask
 from bkuser.apps.sync.signals import post_sync_data_source
@@ -109,17 +105,6 @@
             "overwrite": bool(self.task.extras.get("overwrite", False)),
             "incremental": bool(self.task.extras.get("incremental", False)),
         }
-<<<<<<< HEAD
-        # 用户主体
-        DataSourceUserSyncer(**kwargs).sync()  # type: ignore
-        ctx.synced_obj_types.add(DataSourceSyncObjectType.USER)
-        # 用户 Leader 关系
-        DataSourceUserLeaderRelationSyncer(**kwargs).sync()  # type: ignore
-        ctx.synced_obj_types.add(DataSourceSyncObjectType.USER_LEADER_RELATION)
-        # 用户部门关系
-        DataSourceUserDeptRelationSyncer(**kwargs).sync()  # type: ignore
-        ctx.synced_obj_types.add(DataSourceSyncObjectType.USER_DEPARTMENT_RELATION)
-=======
 
         # Q: 为什么不能在使用的地方现查？直接 DB 查询获取 “同步前存量” 的用户 ID 集合？
         # A: 这份数据主要是给不覆盖（overwrite=False）的场景使用的，
@@ -129,10 +114,15 @@
         #
         # ref: https://github.com/TencentBlueKing/bk-user/pull/1904/files
         exists_user_ids = set(DataSourceUser.objects.filter(data_source=self.data_source).values_list("id", flat=True))
+        # 用户主体
         DataSourceUserSyncer(**kwargs).sync()  # type: ignore
+        ctx.synced_obj_types.add(DataSourceSyncObjectType.USER)
+        # 用户 Leader 关系
         DataSourceUserLeaderRelationSyncer(exists_user_ids_before_sync=exists_user_ids, **kwargs).sync()  # type: ignore
+        ctx.synced_obj_types.add(DataSourceSyncObjectType.USER_LEADER_RELATION)
+        # 用户部门关系
         DataSourceUserDeptRelationSyncer(exists_user_ids_before_sync=exists_user_ids, **kwargs).sync()  # type: ignore
->>>>>>> 4cd4e4d4
+        ctx.synced_obj_types.add(DataSourceSyncObjectType.USER_DEPARTMENT_RELATION)
 
         ctx.logger.info("succeed to sync users and their leader & dept relations from data source plugin")
 
