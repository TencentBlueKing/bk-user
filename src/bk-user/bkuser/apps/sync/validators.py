# -*- coding: utf-8 -*-
"""
TencentBlueKing is pleased to support the open source community by making 蓝鲸智云-用户管理(Bk-User) available.
Copyright (C) 2017 THL A29 Limited, a Tencent company. All rights reserved.
Licensed under the MIT License (the "License"); you may not use this file except in compliance with the License.
You may obtain a copy of the License at http://opensource.org/licenses/MIT
Unless required by applicable law or agreed to in writing, software distributed under the License is distributed on
an "AS IS" BASIS, WITHOUT WARRANTIES OR CONDITIONS OF ANY KIND, either express or implied. See the License for the
specific language governing permissions and limitations under the License.
"""

<<<<<<< HEAD
=======
# ignore custom logger must use %s string format in this file
# ruff: noqa: G004
>>>>>>> f65d559e
from collections import defaultdict

from bkuser.apps.data_source.models import DataSource, DataSourceUser
from bkuser.apps.sync.loggers import TaskLogger
from bkuser.apps.tenant.models import TenantUserCustomField


class DataSourceUserExtrasUniqueValidator:
    """数据源用户转换器"""

    def __init__(self, data_source: DataSource, logger: TaskLogger):
        self.data_source = data_source
        self.logger = logger
        self.has_duplicate_unique_value = False

    def validate(self):
        unique_custom_fields = TenantUserCustomField.objects.filter(
            tenant_id=self.data_source.owner_tenant_id, unique=True
        )
        if not unique_custom_fields.exists():
            self.logger.info(f"no unique custom fields found in tenant {self.data_source.owner_tenant_id}, skip...")

        user_extras_map = dict(
            DataSourceUser.objects.filter(data_source=self.data_source).values_list("username", "extras")
        )
        for f in unique_custom_fields:
            self.logger.info(f"checking unique custom field {f.display_name}({f.name})...")
            counter = defaultdict(list)
            for username, extras in user_extras_map.items():
                # 空值是可以被允许的（非必填字段）
                if f.name in extras and extras[f.name] is not None:
                    counter[extras[f.name]].append(username)

            for val, usernames in counter.items():
                if len(usernames) == 1:
                    continue

                self.has_duplicate_unique_value = True
                self.logger.error(
                    f"custom field {f.display_name}({f.name}) has duplicate unique value {val}, usernames: {usernames}"
                )

        if self.has_duplicate_unique_value:
            raise ValueError("duplicate unique values found")<|MERGE_RESOLUTION|>--- conflicted
+++ resolved
@@ -9,11 +9,8 @@
 specific language governing permissions and limitations under the License.
 """
 
-<<<<<<< HEAD
-=======
 # ignore custom logger must use %s string format in this file
 # ruff: noqa: G004
->>>>>>> f65d559e
 from collections import defaultdict
 
 from bkuser.apps.data_source.models import DataSource, DataSourceUser
