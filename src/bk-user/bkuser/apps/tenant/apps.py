# -*- coding: utf-8 -*-
"""
TencentBlueKing is pleased to support the open source community by making 蓝鲸智云-用户管理(Bk-User) available.
Copyright (C) 2017-2021 THL A29 Limited, a Tencent company. All rights reserved.
Licensed under the MIT License (the "License"); you may not use this file except in compliance with the License.
You may obtain a copy of the License at http://opensource.org/licenses/MIT
Unless required by applicable law or agreed to in writing, software distributed under the License is distributed on
an "AS IS" BASIS, WITHOUT WARRANTIES OR CONDITIONS OF ANY KIND, either express or implied. See the License for the
specific language governing permissions and limitations under the License.
"""
from django.apps import AppConfig


class TenantConfig(AppConfig):
<<<<<<< HEAD
    default_auto_field = 'django.db.models.BigAutoField'
    name = 'bkuser.apps.tenant'
=======
    default_auto_field = "django.db.models.BigAutoField"
    name = "tenant"
>>>>>>> 756bf1b2
<|MERGE_RESOLUTION|>--- conflicted
+++ resolved
@@ -12,10 +12,5 @@
 
 
 class TenantConfig(AppConfig):
-<<<<<<< HEAD
-    default_auto_field = 'django.db.models.BigAutoField'
-    name = 'bkuser.apps.tenant'
-=======
     default_auto_field = "django.db.models.BigAutoField"
-    name = "tenant"
->>>>>>> 756bf1b2
+    name = "bkuser.apps.tenant"