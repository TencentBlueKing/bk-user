# -*- coding: utf-8 -*-
"""
TencentBlueKing is pleased to support the open source community by making 蓝鲸智云-用户管理(Bk-User) available.
Copyright (C) 2017-2021 THL A29 Limited, a Tencent company. All rights reserved.
Licensed under the MIT License (the "License"); you may not use this file except in compliance with the License.
You may obtain a copy of the License at http://opensource.org/licenses/MIT
Unless required by applicable law or agreed to in writing, software distributed under the License is distributed on
an "AS IS" BASIS, WITHOUT WARRANTIES OR CONDITIONS OF ANY KIND, either express or implied. See the License for the
specific language governing permissions and limitations under the License.
"""
from collections import defaultdict
from typing import List

from django.db import transaction
from django.db.models import Q
from django.utils import timezone
from django.utils.translation import gettext_lazy as _
from drf_yasg.utils import swagger_auto_schema
from rest_framework import generics, status
from rest_framework.permissions import IsAuthenticated
from rest_framework.response import Response

from bkuser.apis.web.data_source_organization.serializers import (
    DataSourceUserOrganizationPathOutputSLZ,
    DataSourceUserPasswordResetInputSLZ,
    DepartmentSearchInputSLZ,
    DepartmentSearchOutputSLZ,
    LeaderSearchInputSLZ,
    LeaderSearchOutputSLZ,
    UserCreateInputSLZ,
    UserRetrieveOutputSLZ,
    UserSearchInputSLZ,
    UserSearchOutputSLZ,
    UserUpdateInputSLZ,
)
from bkuser.apis.web.mixins import CurrentUserTenantMixin
from bkuser.apps.data_source.models import (
    DataSource,
    DataSourceDepartment,
    DataSourceDepartmentRelation,
    DataSourceDepartmentUserRelation,
    DataSourceUser,
    DataSourceUserDeprecatedPasswordRecord,
    LocalDataSourceIdentityInfo,
)
from bkuser.apps.permission.constants import PermAction
from bkuser.apps.permission.permissions import perm_class
from bkuser.biz.data_source_organization import (
    DataSourceUserEditableInfo,
    DataSourceUserHandler,
    DataSourceUserInfo,
    DataSourceUserRelationInfo,
)
from bkuser.common.error_codes import error_codes
from bkuser.common.hashers import make_password
from bkuser.common.views import ExcludePatchAPIViewMixin


class DataSourceUserListCreateApi(CurrentUserTenantMixin, generics.ListCreateAPIView):
    serializer_class = UserSearchOutputSLZ
    lookup_url_kwarg = "id"
    permission_classes = [IsAuthenticated, perm_class(PermAction.MANAGE_TENANT)]

    def get_queryset(self):
        slz = UserSearchInputSLZ(data=self.request.query_params)
        slz.is_valid(raise_exception=True)
        data = slz.validated_data
        data_source_id = self.kwargs["id"]

        # 校验数据源是否存在
        data_source = DataSource.objects.filter(
            owner_tenant_id=self.get_current_tenant_id(), id=data_source_id
        ).first()
        if not data_source:
            raise error_codes.DATA_SOURCE_NOT_EXIST

        queryset = DataSourceUser.objects.filter(data_source=data_source)
        if username := data.get("username"):
            queryset = queryset.filter(username__icontains=username)

        return queryset

    @swagger_auto_schema(
        tags=["data_source_organization"],
        operation_description="数据源用户列表",
        query_serializer=UserSearchInputSLZ(),
        responses={status.HTTP_200_OK: UserSearchOutputSLZ(many=True)},
    )
    def get(self, request, *args, **kwargs):
        # 数据源用户是强制分页的，因此这里直接取分页数据
        data_source_users = self.paginate_queryset(self.get_queryset())

        user_dept_infos_map = defaultdict(list)
        for rel in DataSourceDepartmentUserRelation.objects.filter(
            user_id__in=[u.id for u in data_source_users]
        ).select_related("department"):
            user_dept_infos_map[rel.user_id].append({"id": rel.department_id, "name": rel.department.name})

        slz = UserSearchOutputSLZ(data_source_users, many=True, context={"user_dept_infos_map": user_dept_infos_map})
        return self.get_paginated_response(slz.data)

    @swagger_auto_schema(
        tags=["data_source_organization"],
        operation_description="新建数据源用户",
        request_body=UserCreateInputSLZ(),
        responses={status.HTTP_201_CREATED: ""},
    )
    def post(self, request, *args, **kwargs):
        # 校验数据源是否存在
        data_source = DataSource.objects.filter(id=self.kwargs["id"]).first()
        if not data_source:
            raise error_codes.DATA_SOURCE_NOT_EXIST

        slz = UserCreateInputSLZ(
            data=request.data,
            context={
                "tenant_id": self.get_current_tenant_id(),
                "data_source_id": data_source.id,
            },
        )
        slz.is_valid(raise_exception=True)
        data = slz.validated_data

        # 不允许对非本地数据源进行用户新增操作
        if not data_source.is_local:
            raise error_codes.CANNOT_CREATE_DATA_SOURCE_USER
        # 校验是否已存在该用户
        if DataSourceUser.objects.filter(username=data["username"], data_source=data_source).exists():
            raise error_codes.DATA_SOURCE_USER_ALREADY_EXISTED

        user_info = DataSourceUserInfo(
            username=data["username"],
            full_name=data["full_name"],
            email=data["email"],
            phone=data["phone"],
            phone_country_code=data["phone_country_code"],
            logo=data["logo"],
            extras=data["extras"],
        )
        relation_info = DataSourceUserRelationInfo(
            department_ids=data["department_ids"], leader_ids=data["leader_ids"]
        )
        DataSourceUserHandler.create_user(data_source, user_info, relation_info)
        return Response(status=status.HTTP_201_CREATED)


class DataSourceLeadersListApi(CurrentUserTenantMixin, generics.ListAPIView):
    serializer_class = LeaderSearchOutputSLZ
    permission_classes = [IsAuthenticated, perm_class(PermAction.MANAGE_TENANT)]

    def get_queryset(self):
        slz = LeaderSearchInputSLZ(data=self.request.query_params)
        slz.is_valid(raise_exception=True)
        data = slz.validated_data

        # 校验数据源是否存在
        data_source = DataSource.objects.filter(
            owner_tenant_id=self.get_current_tenant_id(), id=self.kwargs["id"]
        ).first()
        if not data_source:
            raise error_codes.DATA_SOURCE_NOT_EXIST

        queryset = DataSourceUser.objects.filter(data_source=data_source)
        if keyword := data.get("keyword"):
            queryset = queryset.filter(Q(username__icontains=keyword) | Q(full_name__icontains=keyword))

        return queryset

    @swagger_auto_schema(
        tags=["data_source_organization"],
        operation_description="数据源用户上级列表",
        query_serializer=LeaderSearchInputSLZ(),
        responses={status.HTTP_200_OK: LeaderSearchOutputSLZ(many=True)},
    )
    def get(self, request, *args, **kwargs):
        return self.list(request, *args, **kwargs)


class DataSourceDepartmentsListApi(CurrentUserTenantMixin, generics.ListAPIView):
    permission_classes = [IsAuthenticated, perm_class(PermAction.MANAGE_TENANT)]
    serializer_class = DepartmentSearchOutputSLZ

    def get_queryset(self):
        slz = DepartmentSearchInputSLZ(data=self.request.query_params)
        slz.is_valid(raise_exception=True)
        data = slz.validated_data

        # 校验数据源是否存在
        data_source = DataSource.objects.filter(
            owner_tenant_id=self.get_current_tenant_id(), id=self.kwargs["id"]
        ).first()
        if not data_source:
            raise error_codes.DATA_SOURCE_NOT_EXIST

        queryset = DataSourceDepartment.objects.filter(data_source=data_source)
        if name := data.get("name"):
            queryset = queryset.filter(name__icontains=name)

        return queryset

    @swagger_auto_schema(
        tags=["data_source_organization"],
        operation_description="数据源部门列表",
        query_serializer=DepartmentSearchInputSLZ(),
        responses={status.HTTP_200_OK: DepartmentSearchOutputSLZ(many=True)},
    )
    def get(self, request, *args, **kwargs):
        return self.list(request, *args, **kwargs)


class DataSourceUserRetrieveUpdateApi(
    CurrentUserTenantMixin, ExcludePatchAPIViewMixin, generics.RetrieveUpdateAPIView
):
    queryset = DataSourceUser.objects.all()
    lookup_url_kwarg = "id"
    permission_classes = [IsAuthenticated, perm_class(PermAction.MANAGE_TENANT)]
    serializer_class = UserRetrieveOutputSLZ

    @swagger_auto_schema(
        tags=["data_source_organization"],
        operation_description="数据源用户详情",
        responses={status.HTTP_200_OK: UserRetrieveOutputSLZ()},
    )
    def get(self, request, *args, **kwargs):
        return self.retrieve(request, *args, **kwargs)

    @swagger_auto_schema(
        tags=["data_source_organization"],
        operation_description="更新数据源用户",
        request_body=UserUpdateInputSLZ(),
        responses={status.HTTP_204_NO_CONTENT: ""},
    )
    def put(self, request, *args, **kwargs):
        user = self.get_object()
        if not user.data_source.is_local:
            raise error_codes.CANNOT_UPDATE_DATA_SOURCE_USER

        slz = UserUpdateInputSLZ(
            data=request.data,
            context={
                "data_source_id": user.data_source_id,
<<<<<<< HEAD
                "user_id": user.id,
=======
                "data_source_user_id": user.id,
>>>>>>> 225589c2
                "tenant_id": self.get_current_tenant_id(),
            },
        )
        slz.is_valid(raise_exception=True)
        data = slz.validated_data

        # 用户数据整合
        user_info = DataSourceUserEditableInfo(
            full_name=data["full_name"],
            email=data["email"],
            phone_country_code=data["phone_country_code"],
            phone=data["phone"],
            logo=data["logo"],
            extras=data["extras"],
        )
        relation_info = DataSourceUserRelationInfo(
            department_ids=data["department_ids"], leader_ids=data["leader_ids"]
        )
        DataSourceUserHandler.update_user(user, user_info, relation_info)

        return Response(status=status.HTTP_204_NO_CONTENT)


class DataSourceUserPasswordResetApi(ExcludePatchAPIViewMixin, generics.UpdateAPIView):
    queryset = DataSourceUser.objects.all()
    lookup_url_kwarg = "id"
    permission_classes = [IsAuthenticated, perm_class(PermAction.MANAGE_TENANT)]

    @swagger_auto_schema(
        tags=["data_source_organization"],
        operation_description="重置数据源用户密码",
        request_body=DataSourceUserPasswordResetInputSLZ(),
        responses={status.HTTP_204_NO_CONTENT: ""},
    )
    def put(self, request, *args, **kwargs):
        user = self.get_object()
        data_source = user.data_source
        plugin_config = data_source.get_plugin_cfg()

        if not (data_source.is_local and plugin_config.enable_account_password_login):
            raise error_codes.DATA_SOURCE_OPERATION_UNSUPPORTED.f(
                _("仅可以重置 已经启用账密登录功能 的 本地数据源 的用户密码")
            )

        identify_info = LocalDataSourceIdentityInfo.objects.get(user=user)
        current_password = identify_info.password
        slz = DataSourceUserPasswordResetInputSLZ(
            data=request.data,
            context={
                "plugin_config": plugin_config,
                "data_source_user_id": user.id,
                "current_password": current_password,
            },
        )
        slz.is_valid(raise_exception=True)
        raw_password = slz.validated_data["password"]

        with transaction.atomic():
            identify_info.password = make_password(raw_password)
            identify_info.password_updated_at = timezone.now()
            identify_info.save(update_fields=["password", "password_updated_at", "updated_at"])

            DataSourceUserDeprecatedPasswordRecord.objects.create(
                user=user,
                password=current_password,
                operator=request.user.username,
            )

        return Response(status=status.HTTP_204_NO_CONTENT)


class DataSourceUserOrganizationPathListApi(generics.ListAPIView):
    queryset = DataSourceUser.objects.all()
    lookup_url_kwarg = "id"
    permission_classes = [IsAuthenticated, perm_class(PermAction.MANAGE_TENANT)]

    @swagger_auto_schema(
        tags=["data_source_organization"],
        operation_description="数据源用户所属部门的部门路径",
        responses={status.HTTP_200_OK: DataSourceUserOrganizationPathOutputSLZ()},
    )
    def get(self, request, *args, **kwargs):
        data_source_user = self.get_object()

        dept_ids = DataSourceDepartmentUserRelation.objects.filter(
            user_id=data_source_user.id,
        ).values_list("department_id", flat=True)

        if not dept_ids:
            return Response()

        organization_paths: List[str] = []
        # NOTE: 用户部门数量不会很多，且该 API 调用不频繁，这里的 N+1 问题可以先不处理?
        for dept_relation in DataSourceDepartmentRelation.objects.filter(department_id__in=dept_ids):
            dept_names = list(
                dept_relation.get_ancestors(include_self=True).values_list("department__name", flat=True)
            )
            organization_paths.append("/".join(dept_names))

        return Response(DataSourceUserOrganizationPathOutputSLZ({"organization_paths": organization_paths}).data)<|MERGE_RESOLUTION|>--- conflicted
+++ resolved
@@ -239,11 +239,7 @@
             data=request.data,
             context={
                 "data_source_id": user.data_source_id,
-<<<<<<< HEAD
-                "user_id": user.id,
-=======
                 "data_source_user_id": user.id,
->>>>>>> 225589c2
                 "tenant_id": self.get_current_tenant_id(),
             },
         )
