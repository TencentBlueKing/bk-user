# -*- coding: utf-8 -*-
"""
TencentBlueKing is pleased to support the open source community by making 蓝鲸智云-用户管理(Bk-User) available.
Copyright (C) 2017-2021 THL A29 Limited, a Tencent company. All rights reserved.
Licensed under the MIT License (the "License"); you may not use this file except in compliance with the License.
You may obtain a copy of the License at http://opensource.org/licenses/MIT
Unless required by applicable law or agreed to in writing, software distributed under the License is distributed on
an "AS IS" BASIS, WITHOUT WARRANTIES OR CONDITIONS OF ANY KIND, either express or implied. See the License for the
specific language governing permissions and limitations under the License.
"""
from collections import defaultdict
from typing import List

from django.db.models import Q
from django.utils.translation import gettext_lazy as _
from drf_yasg.utils import swagger_auto_schema
from rest_framework import generics, status
from rest_framework.permissions import IsAuthenticated
from rest_framework.response import Response

from bkuser.apis.web.data_source_organization.serializers import (
    DataSourceUserOrganizationPathOutputSLZ,
    DataSourceUserPasswordInputSLZ,
    DepartmentSearchInputSLZ,
    DepartmentSearchOutputSLZ,
    LeaderSearchInputSLZ,
    LeaderSearchOutputSLZ,
    UserCreateInputSLZ,
    UserRetrieveOutputSLZ,
    UserSearchInputSLZ,
    UserSearchOutputSLZ,
    UserUpdateInputSLZ,
)
from bkuser.apis.web.mixins import CurrentUserTenantMixin
from bkuser.apps.data_source.models import (
    DataSource,
    DataSourceDepartment,
    DataSourceDepartmentRelation,
    DataSourceDepartmentUserRelation,
    DataSourceUser,
)
from bkuser.apps.permission.constants import PermAction
from bkuser.apps.permission.permissions import perm_class
<<<<<<< HEAD
from bkuser.biz.data_source import (
    DataSourceDepartmentHandler,
    DataSourceDepartmentInfoWithChildren,
    DataSourceUserHandler,
)
=======
>>>>>>> 3039ff15
from bkuser.biz.data_source_organization import (
    DataSourceUserEditableInfo,
    DataSourceUserHandler,
    DataSourceUserInfo,
    DataSourceUserRelationInfo,
)
from bkuser.common.error_codes import error_codes
from bkuser.common.views import ExcludePatchAPIViewMixin, ExcludePutAPIViewMixin


class DataSourceUserListCreateApi(CurrentUserTenantMixin, generics.ListCreateAPIView):
    serializer_class = UserSearchOutputSLZ
    lookup_url_kwarg = "id"
    permission_classes = [IsAuthenticated, perm_class(PermAction.MANAGE_TENANT)]

    def get_queryset(self):
        slz = UserSearchInputSLZ(data=self.request.query_params)
        slz.is_valid(raise_exception=True)
        data = slz.validated_data
        data_source_id = self.kwargs["id"]

        # 校验数据源是否存在
        data_source = DataSource.objects.filter(
            owner_tenant_id=self.get_current_tenant_id(), id=data_source_id
        ).first()
        if not data_source:
            raise error_codes.DATA_SOURCE_NOT_EXIST

        queryset = DataSourceUser.objects.filter(data_source=data_source)
        if username := data.get("username"):
            queryset = queryset.filter(username__icontains=username)

        return queryset

    @swagger_auto_schema(
        tags=["data_source_organization"],
        operation_description="数据源用户列表",
        query_serializer=UserSearchInputSLZ(),
        responses={status.HTTP_200_OK: UserSearchOutputSLZ(many=True)},
    )
    def get(self, request, *args, **kwargs):
        # 数据源用户是强制分页的，因此这里直接取分页数据
        data_source_users = self.paginate_queryset(self.get_queryset())

        user_dept_infos_map = defaultdict(list)
        for rel in DataSourceDepartmentUserRelation.objects.filter(
            user_id__in=[u.id for u in data_source_users]
        ).select_related("department"):
            user_dept_infos_map[rel.user_id].append({"id": rel.department_id, "name": rel.department.name})

        slz = UserSearchOutputSLZ(data_source_users, many=True, context={"user_dept_infos_map": user_dept_infos_map})
        return self.get_paginated_response(slz.data)

    @swagger_auto_schema(
        tags=["data_source_organization"],
        operation_description="新建数据源用户",
        request_body=UserCreateInputSLZ(),
        responses={status.HTTP_201_CREATED: ""},
    )
    def post(self, request, *args, **kwargs):
        # 校验数据源是否存在
        data_source = DataSource.objects.filter(id=self.kwargs["id"]).first()
        if not data_source:
            raise error_codes.DATA_SOURCE_NOT_EXIST

        slz = UserCreateInputSLZ(
            data=request.data, context={"data_source": data_source, "tenant_id": self.get_current_tenant_id()}
        )
        slz.is_valid(raise_exception=True)
        data = slz.validated_data

        # 不允许对非本地数据源进行用户新增操作
        if not data_source.is_local:
            raise error_codes.CANNOT_CREATE_DATA_SOURCE_USER
        # 校验是否已存在该用户
        if DataSourceUser.objects.filter(username=data["username"], data_source=data_source).exists():
            raise error_codes.DATA_SOURCE_USER_ALREADY_EXISTED

        # 用户数据整合
        user_info = DataSourceUserInfo(
            username=data["username"],
            full_name=data["full_name"],
            email=data["email"],
            phone=data["phone"],
            phone_country_code=data["phone_country_code"],
            logo=data["logo"],
            extras=data["extras"],
        )

        relation_info = DataSourceUserRelationInfo(
            department_ids=data["department_ids"], leader_ids=data["leader_ids"]
        )

        DataSourceUserHandler.create_user(data_source, user_info, relation_info)
        return Response(status=status.HTTP_201_CREATED)


class DataSourceLeadersListApi(CurrentUserTenantMixin, generics.ListAPIView):
    serializer_class = LeaderSearchOutputSLZ
    permission_classes = [IsAuthenticated, perm_class(PermAction.MANAGE_TENANT)]

    def get_queryset(self):
        slz = LeaderSearchInputSLZ(data=self.request.query_params)
        slz.is_valid(raise_exception=True)
        data = slz.validated_data

        # 校验数据源是否存在
        data_source = DataSource.objects.filter(
            owner_tenant_id=self.get_current_tenant_id(), id=self.kwargs["id"]
        ).first()
        if not data_source:
            raise error_codes.DATA_SOURCE_NOT_EXIST

        queryset = DataSourceUser.objects.filter(data_source=data_source)
        if keyword := data.get("keyword"):
            queryset = queryset.filter(Q(username__icontains=keyword) | Q(full_name__icontains=keyword))

        return queryset

    @swagger_auto_schema(
        tags=["data_source_organization"],
        operation_description="数据源用户上级列表",
        query_serializer=LeaderSearchInputSLZ(),
        responses={status.HTTP_200_OK: LeaderSearchOutputSLZ(many=True)},
    )
    def get(self, request, *args, **kwargs):
        return self.list(request, *args, **kwargs)


class DataSourceDepartmentsListApi(CurrentUserTenantMixin, generics.ListAPIView):
    permission_classes = [IsAuthenticated, perm_class(PermAction.MANAGE_TENANT)]
    serializer_class = DepartmentSearchOutputSLZ

    def get_queryset(self):
        slz = DepartmentSearchInputSLZ(data=self.request.query_params)
        slz.is_valid(raise_exception=True)
        data = slz.validated_data

        # 校验数据源是否存在
        data_source = DataSource.objects.filter(
            owner_tenant_id=self.get_current_tenant_id(), id=self.kwargs["id"]
        ).first()
        if not data_source:
            raise error_codes.DATA_SOURCE_NOT_EXIST

        queryset = DataSourceDepartment.objects.filter(data_source=data_source)
        if name := data.get("name"):
            queryset = queryset.filter(name__icontains=name)

        return queryset

    @swagger_auto_schema(
        tags=["data_source_organization"],
        operation_description="数据源部门列表",
        query_serializer=DepartmentSearchInputSLZ(),
        responses={status.HTTP_200_OK: DepartmentSearchOutputSLZ(many=True)},
    )
    def get(self, request, *args, **kwargs):
        return self.list(request, *args, **kwargs)


class DataSourceUserRetrieveUpdateApi(
    CurrentUserTenantMixin, ExcludePatchAPIViewMixin, generics.RetrieveUpdateAPIView
):
    queryset = DataSourceUser.objects.all()
    lookup_url_kwarg = "id"
    permission_classes = [IsAuthenticated, perm_class(PermAction.MANAGE_TENANT)]
    serializer_class = UserRetrieveOutputSLZ

    @swagger_auto_schema(
        tags=["data_source_organization"],
        operation_description="数据源用户详情",
        responses={status.HTTP_200_OK: UserRetrieveOutputSLZ()},
    )
    def get(self, request, *args, **kwargs):
        return self.retrieve(request, *args, **kwargs)

    @swagger_auto_schema(
        tags=["data_source_organization"],
        operation_description="更新数据源用户",
        request_body=UserUpdateInputSLZ(),
        responses={status.HTTP_204_NO_CONTENT: ""},
    )
    def put(self, request, *args, **kwargs):
        user = self.get_object()
        if not user.data_source.is_local:
            raise error_codes.CANNOT_UPDATE_DATA_SOURCE_USER

        slz = UserUpdateInputSLZ(
            data=request.data,
            context={"data_source": user.data_source, "user_id": user.id, "tenant_id": self.get_current_tenant_id()},
        )
        slz.is_valid(raise_exception=True)
        data = slz.validated_data

        # 用户数据整合
        user_info = DataSourceUserEditableInfo(
            full_name=data["full_name"],
            email=data["email"],
            phone_country_code=data["phone_country_code"],
            phone=data["phone"],
            logo=data["logo"],
            extras=data["extras"],
        )
        relation_info = DataSourceUserRelationInfo(
            department_ids=data["department_ids"], leader_ids=data["leader_ids"]
        )
        DataSourceUserHandler.update_user(user, user_info, relation_info)

        return Response(status=status.HTTP_204_NO_CONTENT)


class DataSourceUserPasswordUpdateApi(ExcludePutAPIViewMixin, generics.RetrieveUpdateAPIView):
    queryset = DataSourceUser.objects.all()
    lookup_url_kwarg = "id"
    permission_classes = [IsAuthenticated, perm_class(PermAction.MANAGE_TENANT)]

    @swagger_auto_schema(
        tags=["data_source_organization"],
        operation_description="更新数据源用户密码",
        request_body=DataSourceUserPasswordInputSLZ(),
        responses={status.HTTP_204_NO_CONTENT: ""},
    )
    def patch(self, request, *args, **kwargs):
        data_source_user = self.get_object()
        if not data_source_user.data_source.is_local:
            raise error_codes.DATA_SOURCE_OPERATION_UNSUPPORTED.f(_("仅本地数据源类型用户可变更密码"))

        slz = DataSourceUserPasswordInputSLZ(request.data, context={"data_source": data_source_user.data_source})
        slz.is_valid()

        new_password = slz.validated_data["password"]
        DataSourceUserHandler.update_data_source_user_password(data_source_user, new_password)

        return Response(status=status.HTTP_204_NO_CONTENT)


class DataSourceUserOrganizationPathListApi(generics.ListAPIView):
    queryset = DataSourceUser.objects.all()
    lookup_url_kwarg = "id"
    permission_classes = [IsAuthenticated, perm_class(PermAction.MANAGE_TENANT)]

    @swagger_auto_schema(
        tags=["data_source_organization"],
        operation_description="数据源用户所属部门的部门路径",
        responses={status.HTTP_200_OK: DataSourceUserOrganizationPathOutputSLZ()},
    )
    def get(self, request, *args, **kwargs):
        data_source_user = self.get_object()

        dept_ids = DataSourceDepartmentUserRelation.objects.filter(
            user_id=data_source_user.id,
        ).values_list("department_id", flat=True)

        if not dept_ids:
            return Response()

        organization_paths: List[str] = []
        # NOTE: 用户部门数量不会很多，且该 API 调用不频繁，这里的 N+1 问题可以先不处理?
        for dept_relation in DataSourceDepartmentRelation.objects.filter(department_id__in=dept_ids):
            dept_names = list(
                dept_relation.get_ancestors(include_self=True).values_list("department__name", flat=True)
            )
            organization_paths.append("/".join(dept_names))

        return Response(DataSourceUserOrganizationPathOutputSLZ({"organization_paths": organization_paths}).data)<|MERGE_RESOLUTION|>--- conflicted
+++ resolved
@@ -41,14 +41,6 @@
 )
 from bkuser.apps.permission.constants import PermAction
 from bkuser.apps.permission.permissions import perm_class
-<<<<<<< HEAD
-from bkuser.biz.data_source import (
-    DataSourceDepartmentHandler,
-    DataSourceDepartmentInfoWithChildren,
-    DataSourceUserHandler,
-)
-=======
->>>>>>> 3039ff15
 from bkuser.biz.data_source_organization import (
     DataSourceUserEditableInfo,
     DataSourceUserHandler,
@@ -281,7 +273,7 @@
         slz.is_valid()
 
         new_password = slz.validated_data["password"]
-        DataSourceUserHandler.update_data_source_user_password(data_source_user, new_password)
+        DataSourceUserHandler.update_data_source_user_password(data_source_user.id, new_password)
 
         return Response(status=status.HTTP_204_NO_CONTENT)
 
