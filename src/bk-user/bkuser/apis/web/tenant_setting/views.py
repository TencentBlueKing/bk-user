--- conflicted
+++ resolved
@@ -10,11 +10,8 @@
 """
 from drf_yasg.utils import swagger_auto_schema
 from rest_framework import generics, status
-<<<<<<< HEAD
+from rest_framework.generics import get_object_or_404
 from rest_framework.permissions import IsAuthenticated
-=======
-from rest_framework.generics import get_object_or_404
->>>>>>> a852eb7e
 from rest_framework.response import Response
 
 from bkuser.apis.web.mixins import CurrentUserTenantMixin
@@ -26,21 +23,14 @@
     TenantUserValidityPeriodConfigInputSLZ,
     TenantUserValidityPeriodConfigOutputSLZ,
 )
-<<<<<<< HEAD
 from bkuser.apps.permission.constants import PermAction
 from bkuser.apps.permission.permissions import perm_class
-from bkuser.apps.tenant.models import TenantUserCustomField, UserBuiltinField
-from bkuser.common.views import ExcludePutAPIViewMixin
-=======
 from bkuser.apps.tenant.models import (
-    TenantManager,
     TenantUserCustomField,
     TenantUserValidityPeriodConfig,
     UserBuiltinField,
 )
-from bkuser.common.error_codes import error_codes
 from bkuser.common.views import ExcludePatchAPIViewMixin, ExcludePutAPIViewMixin
->>>>>>> a852eb7e
 
 
 class TenantUserFieldListApi(CurrentUserTenantMixin, generics.ListAPIView):
@@ -132,6 +122,8 @@
 class TenantUserValidityPeriodConfigRetrieveUpdateApi(
     ExcludePatchAPIViewMixin, CurrentUserTenantMixin, generics.RetrieveUpdateAPIView
 ):
+    permission_classes = [IsAuthenticated, perm_class(PermAction.MANAGE_TENANT)]
+
     def get_object(self):
         queryset = TenantUserValidityPeriodConfig.objects.all()
         filter_kwargs = {"tenant_id": self.get_current_tenant_id()}
@@ -157,24 +149,17 @@
         },
     )
     def put(self, request, *args, **kwargs):
-        instance = self.get_object()
-
-        # TODO (su) 权限调整为 perm_class 当前租户的管理才可做更新操作
-        operator = request.user.username
-        if not TenantManager.objects.filter(tenant_id=instance.tenant_id, tenant_user_id=operator).exists():
-            raise error_codes.NO_PERMISSION
-
         slz = TenantUserValidityPeriodConfigInputSLZ(data=request.data)
         slz.is_valid(raise_exception=True)
         data = slz.validated_data
 
-        instance.enabled = data["enabled"]
-        instance.validity_period = data["validity_period"]
-        instance.remind_before_expire = data["remind_before_expire"]
-        instance.enabled_notification_methods = data["enabled_notification_methods"]
-        instance.notification_templates = data["notification_templates"]
-        instance.updater = operator
-
-        instance.save()
+        cfg = self.get_object()
+        cfg.enabled = data["enabled"]
+        cfg.validity_period = data["validity_period"]
+        cfg.remind_before_expire = data["remind_before_expire"]
+        cfg.enabled_notification_methods = data["enabled_notification_methods"]
+        cfg.notification_templates = data["notification_templates"]
+        cfg.updater = request.user.username
+        cfg.save()
 
         return Response(status=status.HTTP_204_NO_CONTENT)