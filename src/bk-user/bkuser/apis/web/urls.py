--- conflicted
+++ resolved
@@ -15,9 +15,6 @@
     path("basic/", include("bkuser.apis.web.basic.urls")),
     # 租户
     path("tenants/", include("bkuser.apis.web.tenant.urls")),
-<<<<<<< HEAD
     path("data-sources/", include("bkuser.apis.web.data_source.urls")),
-=======
     path("tenant-organization/", include("bkuser.apis.web.organization.urls")),
->>>>>>> 608114a4
 ]