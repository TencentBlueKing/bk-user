--- conflicted
+++ resolved
@@ -9,18 +9,13 @@
 specific language governing permissions and limitations under the License.
 """
 import logging
-<<<<<<< HEAD
 from typing import Any, Dict, List
-=======
-from typing import Dict, List
->>>>>>> 42bb5a49
 
 from django.conf import settings
 from django.utils.translation import gettext_lazy as _
 from drf_yasg.utils import swagger_serializer_method
 from pydantic import ValidationError as PDValidationError
 from rest_framework import serializers
-<<<<<<< HEAD
 from rest_framework.exceptions import ValidationError
 
 from bkuser.apps.data_source.constants import DataSourcePluginEnum, FieldMappingOperation
@@ -32,14 +27,6 @@
     DataSourceUser,
 )
 from bkuser.apps.data_source.plugins.constants import DATA_SOURCE_PLUGIN_CONFIG_CLASS_MAP
-=======
-
-from bkuser.apps.data_source.models import (
-    DataSourceDepartment,
-    DataSourceDepartmentUserRelation,
-    DataSourceUser,
-)
->>>>>>> 42bb5a49
 from bkuser.biz.validators import validate_data_source_user_username
 from bkuser.common.validators import validate_phone_with_country_code
 from bkuser.utils.pydantic import stringify_pydantic_error
