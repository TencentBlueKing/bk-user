--- conflicted
+++ resolved
@@ -195,9 +195,6 @@
         return Response(status=status.HTTP_204_NO_CONTENT)
 
 
-<<<<<<< HEAD
-class DataSourceTestConnectionApi(generics.CreateAPIView):
-=======
 class DataSourceRandomPasswordApi(generics.CreateAPIView):
     @swagger_auto_schema(
         tags=["data_source"],
@@ -214,8 +211,7 @@
         return Response(DataSourceRandomPasswordOutputSLZ(instance={"password": passwd}).data)
 
 
-class DataSourceTestConnectionApi(CurrentUserTenantDataSourceMixin, generics.RetrieveAPIView):
->>>>>>> edbf45a2
+class DataSourceTestConnectionApi(generics.CreateAPIView):
     """数据源连通性测试"""
 
     serializer_class = DataSourceTestConnectionOutputSLZ
