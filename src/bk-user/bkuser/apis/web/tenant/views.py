--- conflicted
+++ resolved
@@ -9,10 +9,6 @@
 specific language governing permissions and limitations under the License.
 """
 import logging
-
-from drf_yasg.utils import swagger_auto_schema
-from rest_framework import generics, status
-from rest_framework.response import Response
 
 from bkuser.apis.web.tenant.serializers import (
     TenantCreateInputSlZ,
@@ -26,12 +22,9 @@
 )
 from bkuser.apps.tenant.models import Tenant, TenantUser
 from bkuser.biz.tenant_handler import tenant_handler
-<<<<<<< HEAD
 from rest_framework import generics, status
 from rest_framework.response import Response
 from drf_yasg.utils import swagger_auto_schema
-=======
->>>>>>> 2822ffe6
 
 logger = logging.getLogger(__name__)
 
@@ -58,8 +51,9 @@
         return Response(serializer.data)
 
     @swagger_auto_schema(
+        operation_description="新建租户",
         request_body=TenantCreateInputSlZ(),
-        responses={status.HTTP_200_OK: TenantCreateOutputSLZ()},
+        responses={status.HTTP_201_CREATED: TenantCreateOutputSLZ()},
         tags=["tenants"],
     )
     def post(self, request, *args, **kwargs):
@@ -88,8 +82,9 @@
         return Response(serializer.data)
 
     @swagger_auto_schema(
+        operation_description="更新租户",
         request_body=TenantUpdateInputSLZ(),
-        responses={status.HTTP_200_OK: TenantUpdateOutputSLZ()},
+        responses={status.HTTP_200_OK: None},
         tags=["tenants"],
     )
     def put(self, request, *args, **kwargs):
