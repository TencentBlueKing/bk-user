# -*- coding: utf-8 -*-
"""
TencentBlueKing is pleased to support the open source community by making 蓝鲸智云-用户管理(Bk-User) available.
Copyright (C) 2017-2021 THL A29 Limited, a Tencent company. All rights reserved.
Licensed under the MIT License (the "License"); you may not use this file except in compliance with the License.
You may obtain a copy of the License at http://opensource.org/licenses/MIT
Unless required by applicable law or agreed to in writing, software distributed under the License is distributed on
an "AS IS" BASIS, WITHOUT WARRANTIES OR CONDITIONS OF ANY KIND, either express or implied. See the License for the
specific language governing permissions and limitations under the License.
"""
<<<<<<< HEAD
from bkuser.biz.tenant_admin import (
    get_data_sources_info_by_tenant_id,
    get_managers_info_by_tenant_id,
    get_user_info_by_tenant_user_id,
)
from django.conf import settings
from rest_framework import serializers


class TenantSearchSLZ(serializers.Serializer):
    name = serializers.CharField(required=False, help_text="租户名", allow_blank=True)


class TenantOutputSLZ(serializers.Serializer):
    create_time = serializers.CharField(required=False, help_text="创建时间")
    id = serializers.CharField(required=False, help_text="租户ID")
    name = serializers.CharField(required=False, help_text="租户名")
    enabled_user_count_display = serializers.BooleanField(required=False, help_text="是否展示租户下人员数目")
    managers = serializers.SerializerMethodField(required=False, help_text="租户管理员")
    data_sources = serializers.SerializerMethodField(required=False, help_text="租户数据源")
    logo = serializers.SerializerMethodField(required=False, help_text="租户名")

    def get_managers(self, obj):
        managers_info = get_managers_info_by_tenant_id(tenant_id=obj.id)
        managers = [
            {
                "id": m["id"],
                "username": m["username"],
                "display_name": m["display_name"],
                "email": get_user_info_by_tenant_user_id(tenant_user_id=m["id"], user_field="email"),
                "telephone": get_user_info_by_tenant_user_id(tenant_user_id=m["id"], user_field="telephone"),
            }
            for m in managers_info
        ]
        return managers

    def get_data_sources(self, obj):
        data_sources_info = get_data_sources_info_by_tenant_id(tenant_id=obj.id)

        data_sources = [{"id": d["id"], "name": d["name"]} for d in data_sources_info]
        return data_sources

    def get_logo(self, obj):
        logo = obj.logo
        if not logo:
            return settings.DEFAULT_LOGO_DATA
        return logo


class TenantDetailSLZ(serializers.Serializer):
    id = serializers.CharField()
    name = serializers.CharField()
    enabled_user_count_display = serializers.BooleanField()
    managers = serializers.SerializerMethodField()
    logo = serializers.SerializerMethodField(required=False)

    def get_managers(self, obj):
        managers_info = get_managers_info_by_tenant_id(tenant_id=obj.id)
        managers = [
            {
                "id": m["id"],
                "username": m["username"],
                "display_name": m["display_name"],
                "email": get_user_info_by_tenant_user_id(tenant_user_id=m["id"], user_field="email"),
                "telephone": get_user_info_by_tenant_user_id(tenant_user_id=m["id"], user_field="telephone"),
            }
            for m in managers_info
        ]
        return managers

    def get_logo(self, obj):
        logo = obj.logo
        if not logo:
            return settings.DEFAULT_LOGO_DATA
        return logo


class TenantUsersSLZ(serializers.Serializer):
    id = serializers.CharField()
    username = serializers.CharField()
    logo = serializers.SerializerMethodField(required=False)

    def get_logo(self, obj):
        logo = obj.logo
        if not logo:
            return settings.DEFAULT_LOGO_DATA
        return logo
=======

from rest_framework import serializers

from bkuser.biz.validators import validate_tenant_id


class TenantManagersCreateInputSLZ(serializers.Serializer):
    username = serializers.CharField(help_text="管理员用户名")
    email = serializers.EmailField(help_text="管理员邮箱")
    telephone = serializers.CharField(help_text="管理员手机号")
    display_name = serializers.CharField(help_text="管理员全名")


class DataSourcePasswordInitInputSLZ(serializers.Serializer):
    init_password = serializers.CharField(help_text="初始化密码")
    init_password_method = serializers.CharField(help_text="初始化密码方式")
    init_notify_method = serializers.ListField(child=serializers.CharField(), help_text="账号初始化通知方式")
    init_mail_config = serializers.JSONField(help_text="账号初始化通知邮件模板")
    init_sms_config = serializers.JSONField(help_text="账号初始化通知短信模板")


class TenantCreateInputSlZ(serializers.Serializer):
    id = serializers.CharField(help_text="租户ID", validators=[validate_tenant_id])
    name = serializers.CharField(help_text="租户名称")
    enabled_user_count_display = serializers.BooleanField(help_text="人数展示使能状态")
    logo = serializers.CharField(required=False, help_text="租户logo")
    password_settings = DataSourcePasswordInitInputSLZ()
    managers = serializers.ListSerializer(
        child=TenantManagersCreateInputSLZ(help_text="管理人设置"),
        help_text="管理人列表",
        allow_empty=False
    )


class TenantCreateOutputSLZ(serializers.Serializer):
    id = serializers.CharField(help_text="租户ID")


class TenantUpdateInputSLZ(serializers.Serializer):
    name = serializers.CharField(help_text="租户名称")
    logo = serializers.CharField(required=False, help_text="租户名称")
    enabled_user_count_display = serializers.BooleanField(help_text="人数展示使能状态")
    manager_ids = serializers.ListField(
        child=serializers.CharField(),
        help_text="租户用户ID列表",
        allow_empty=False
    )


class TenantUpdateOutputSLZ(serializers.Serializer):
    id = serializers.CharField(help_text="租户ID")
>>>>>>> 7c98d86f
<|MERGE_RESOLUTION|>--- conflicted
+++ resolved
@@ -8,14 +8,47 @@
 an "AS IS" BASIS, WITHOUT WARRANTIES OR CONDITIONS OF ANY KIND, either express or implied. See the License for the
 specific language governing permissions and limitations under the License.
 """
-<<<<<<< HEAD
 from bkuser.biz.tenant_admin import (
     get_data_sources_info_by_tenant_id,
     get_managers_info_by_tenant_id,
     get_user_info_by_tenant_user_id,
 )
+from bkuser.biz.validators import validate_tenant_id
+
 from django.conf import settings
 from rest_framework import serializers
+
+
+class TenantManagersCreateInputSLZ(serializers.Serializer):
+    username = serializers.CharField(help_text="管理员用户名")
+    email = serializers.EmailField(help_text="管理员邮箱")
+    telephone = serializers.CharField(help_text="管理员手机号")
+    display_name = serializers.CharField(help_text="管理员全名")
+
+
+class DataSourcePasswordInitInputSLZ(serializers.Serializer):
+    init_password = serializers.CharField(help_text="初始化密码")
+    init_password_method = serializers.CharField(help_text="初始化密码方式")
+    init_notify_method = serializers.ListField(child=serializers.CharField(), help_text="账号初始化通知方式")
+    init_mail_config = serializers.JSONField(help_text="账号初始化通知邮件模板")
+    init_sms_config = serializers.JSONField(help_text="账号初始化通知短信模板")
+
+
+class TenantCreateInputSlZ(serializers.Serializer):
+    id = serializers.CharField(help_text="租户ID", validators=[validate_tenant_id])
+    name = serializers.CharField(help_text="租户名称")
+    enabled_user_count_display = serializers.BooleanField(help_text="人数展示使能状态")
+    logo = serializers.CharField(required=False, help_text="租户logo")
+    password_settings = DataSourcePasswordInitInputSLZ()
+    managers = serializers.ListSerializer(
+        child=TenantManagersCreateInputSLZ(help_text="管理人设置"),
+        help_text="管理人列表",
+        allow_empty=False
+    )
+
+
+class TenantCreateOutputSLZ(serializers.Serializer):
+    id = serializers.CharField(help_text="租户ID")
 
 
 class TenantSearchSLZ(serializers.Serializer):
@@ -58,6 +91,21 @@
         return logo
 
 
+class TenantUpdateInputSLZ(serializers.Serializer):
+    name = serializers.CharField(help_text="租户名称")
+    logo = serializers.CharField(required=False, help_text="租户名称")
+    enabled_user_count_display = serializers.BooleanField(help_text="人数展示使能状态")
+    manager_ids = serializers.ListField(
+        child=serializers.CharField(),
+        help_text="租户用户ID列表",
+        allow_empty=False
+    )
+
+
+class TenantUpdateOutputSLZ(serializers.Serializer):
+    id = serializers.CharField(help_text="租户ID")
+
+
 class TenantDetailSLZ(serializers.Serializer):
     id = serializers.CharField()
     name = serializers.CharField()
@@ -95,57 +143,4 @@
         logo = obj.logo
         if not logo:
             return settings.DEFAULT_LOGO_DATA
-        return logo
-=======
-
-from rest_framework import serializers
-
-from bkuser.biz.validators import validate_tenant_id
-
-
-class TenantManagersCreateInputSLZ(serializers.Serializer):
-    username = serializers.CharField(help_text="管理员用户名")
-    email = serializers.EmailField(help_text="管理员邮箱")
-    telephone = serializers.CharField(help_text="管理员手机号")
-    display_name = serializers.CharField(help_text="管理员全名")
-
-
-class DataSourcePasswordInitInputSLZ(serializers.Serializer):
-    init_password = serializers.CharField(help_text="初始化密码")
-    init_password_method = serializers.CharField(help_text="初始化密码方式")
-    init_notify_method = serializers.ListField(child=serializers.CharField(), help_text="账号初始化通知方式")
-    init_mail_config = serializers.JSONField(help_text="账号初始化通知邮件模板")
-    init_sms_config = serializers.JSONField(help_text="账号初始化通知短信模板")
-
-
-class TenantCreateInputSlZ(serializers.Serializer):
-    id = serializers.CharField(help_text="租户ID", validators=[validate_tenant_id])
-    name = serializers.CharField(help_text="租户名称")
-    enabled_user_count_display = serializers.BooleanField(help_text="人数展示使能状态")
-    logo = serializers.CharField(required=False, help_text="租户logo")
-    password_settings = DataSourcePasswordInitInputSLZ()
-    managers = serializers.ListSerializer(
-        child=TenantManagersCreateInputSLZ(help_text="管理人设置"),
-        help_text="管理人列表",
-        allow_empty=False
-    )
-
-
-class TenantCreateOutputSLZ(serializers.Serializer):
-    id = serializers.CharField(help_text="租户ID")
-
-
-class TenantUpdateInputSLZ(serializers.Serializer):
-    name = serializers.CharField(help_text="租户名称")
-    logo = serializers.CharField(required=False, help_text="租户名称")
-    enabled_user_count_display = serializers.BooleanField(help_text="人数展示使能状态")
-    manager_ids = serializers.ListField(
-        child=serializers.CharField(),
-        help_text="租户用户ID列表",
-        allow_empty=False
-    )
-
-
-class TenantUpdateOutputSLZ(serializers.Serializer):
-    id = serializers.CharField(help_text="租户ID")
->>>>>>> 7c98d86f
+        return logo