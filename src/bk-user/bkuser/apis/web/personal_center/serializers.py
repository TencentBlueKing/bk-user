--- conflicted
+++ resolved
@@ -116,21 +116,15 @@
             if not attrs.get("custom_phone"):
                 raise ValidationError(_("自定义手机号码为必填项"))
 
-<<<<<<< HEAD
             if "+" in attrs["custom_phone_country_code"]:
-                raise error_codes.VALIDATION_ERROR.f(_("区号设置无需携带标识:'+'"))
+                raise ValidationError(_("区号设置无需携带标识:'+'"))
 
-            validate_phone_with_country_code(
-                phone=attrs["custom_phone"], country_code=attrs["custom_phone_country_code"]
-            )
-=======
             try:
                 validate_phone_with_country_code(
                     phone=attrs["custom_phone"], country_code=attrs["custom_phone_country_code"]
                 )
             except ValueError as e:
                 raise ValidationError(e)
->>>>>>> acd7b9a4
 
         return attrs
 
