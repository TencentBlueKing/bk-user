# -*- coding: utf-8 -*-
"""
TencentBlueKing is pleased to support the open source community by making 蓝鲸智云-用户管理(Bk-User) available.
Copyright (C) 2017-2021 THL A29 Limited, a Tencent company. All rights reserved.
Licensed under the MIT License (the "License"); you may not use this file except in compliance with the License.
You may obtain a copy of the License at http://opensource.org/licenses/MIT
Unless required by applicable law or agreed to in writing, software distributed under the License is distributed on
an "AS IS" BASIS, WITHOUT WARRANTIES OR CONDITIONS OF ANY KIND, either express or implied. See the License for the
specific language governing permissions and limitations under the License.
"""
from typing import Any, Dict, List

from django.conf import settings
from django.utils.translation import gettext_lazy as _
from drf_yasg.utils import swagger_serializer_method
from rest_framework import serializers
from rest_framework.exceptions import ValidationError

from bkuser.apis.web.data_source_organization.serializers import validate_user_extras
from bkuser.apis.web.organization.serializers import TenantUserDepartmentOutputSLZ, TenantUserLeaderOutputSLZ
from bkuser.apis.web.tenant_setting.serializers import BuiltinFieldOutputSLZ
from bkuser.apps.tenant.models import TenantUser, TenantUserCustomField
from bkuser.biz.tenant import TenantUserHandler
from bkuser.biz.validators import validate_logo
from bkuser.common.validators import validate_phone_with_country_code


class TenantInfoOutputSLZ(serializers.Serializer):
    id = serializers.CharField(help_text="租户 ID")
    name = serializers.CharField(help_text="租户名称")


class TenantUserInfoOutputSLZ(serializers.Serializer):
    id = serializers.CharField(help_text="租户用户 ID")
    username = serializers.CharField(help_text="用户名")
    full_name = serializers.CharField(help_text="姓名")
    logo = serializers.CharField(help_text="头像")
    tenant = TenantInfoOutputSLZ(help_text="租户")


class NaturalUserWithTenantUserListOutputSLZ(serializers.Serializer):
    id = serializers.CharField(help_text="自然人ID")
    full_name = serializers.CharField(help_text="自然人姓名")
    tenant_users = serializers.ListField(help_text="自然人关联的租户账号列表", child=TenantUserInfoOutputSLZ())


class TenantUserRetrieveOutputSLZ(serializers.Serializer):
    id = serializers.CharField(help_text="租户用户 ID")
    username = serializers.CharField(help_text="用户名", source="data_source_user.username")
    full_name = serializers.CharField(help_text="用户姓名", source="data_source_user.full_name")
    logo = serializers.CharField(help_text="头像", source="data_source_user.logo")

    # 邮箱信息
    is_inherited_email = serializers.BooleanField(help_text="是否继承数据源邮箱")
    email = serializers.EmailField(help_text="用户邮箱", source="data_source_user.email")
    custom_email = serializers.EmailField(help_text="自定义用户邮箱")

    # 手机号信息
    is_inherited_phone = serializers.BooleanField(help_text="是否继承数据源手机号")
    phone = serializers.CharField(help_text="用户手机号", source="data_source_user.phone")
    phone_country_code = serializers.CharField(
        help_text="手机号国际区号",
        source="data_source_user.phone_country_code",
        default=settings.DEFAULT_PHONE_COUNTRY_CODE,
    )
    custom_phone = serializers.CharField(help_text="自定义用户手机号")
    custom_phone_country_code = serializers.CharField(help_text="自定义用户手机国际区号")

    account_expired_at = serializers.CharField(help_text="账号过期时间", source="account_expired_at_display")
    departments = serializers.SerializerMethodField(help_text="用户所属部门")
    leaders = serializers.SerializerMethodField(help_text="用户上级")
    extras = serializers.JSONField(help_text="自定义字段", source="data_source_user.extras")

    class Meta:
        ref_name = "personal_center.TenantUserRetrieveOutputSLZ"

    @swagger_serializer_method(serializer_or_field=TenantUserDepartmentOutputSLZ(many=True))
    def get_departments(self, obj: TenantUser) -> List[Dict]:
        tenant_user_depts_map = TenantUserHandler.get_tenant_users_depts_map(obj.tenant_id, [obj])
        depts = tenant_user_depts_map.get(obj.id) or []
        return TenantUserDepartmentOutputSLZ(depts, many=True).data

    @swagger_serializer_method(serializer_or_field=TenantUserLeaderOutputSLZ(many=True))
    def get_leaders(self, obj: TenantUser) -> List[Dict]:
        tenant_users_leader_infos = TenantUserHandler.get_tenant_user_leader_infos(obj)
        return TenantUserLeaderOutputSLZ(tenant_users_leader_infos, many=True).data


class TenantUserPhoneUpdateInputSLZ(serializers.Serializer):
    is_inherited_phone = serializers.BooleanField(help_text="是否继承数据源手机号", required=True)
    custom_phone = serializers.CharField(help_text="自定义用户手机号", required=False, allow_blank=True)
    custom_phone_country_code = serializers.CharField(
        help_text="自定义用户手机国际区号", required=False, default=settings.DEFAULT_PHONE_COUNTRY_CODE
    )

    def validate(self, attrs):
        # custom_phone_country_code 具有默认值
        # 不通过继承，则需校验手机号，custom_phone 必须存在
        if not attrs["is_inherited_phone"]:
            if not attrs.get("custom_phone"):
                raise ValidationError(_("自定义手机号码为必填项"))

            if "+" in attrs["custom_phone_country_code"]:
                raise ValidationError(_("区号设置无需携带标识:'+'"))

            try:
                validate_phone_with_country_code(
                    phone=attrs["custom_phone"], country_code=attrs["custom_phone_country_code"]
                )
            except ValueError as e:
                raise ValidationError(str(e))

        return attrs


class TenantUserEmailUpdateInputSLZ(serializers.Serializer):
    is_inherited_email = serializers.BooleanField(help_text="是否继承数据源邮箱", required=True)
    custom_email = serializers.EmailField(help_text="自定义用户邮箱", required=False, allow_blank=True)

    def validate(self, attrs):
        # 不通过继承，custom_email 必须存在
        if not attrs["is_inherited_email"] and not attrs.get("custom_email"):
            raise ValidationError(_("自定义邮箱为必填项"))

        return attrs


class TenantUserLogoUpdateInputSLZ(serializers.Serializer):
<<<<<<< HEAD
    logo = serializers.CharField(help_text="用户 Logo")


class TenantUserExtrasUpdateInputSLZ(serializers.Serializer):
    extras = serializers.JSONField(help_text="自定义字段")

    def validate_extras(self, extras: Dict[str, Any]) -> Dict[str, Any]:
        custom_fields = TenantUserCustomField.objects.filter(
            tenant_id=self.context["tenant_id"],
            personal_center_editable=True,
        )
        return validate_user_extras(
            extras, custom_fields, self.context["data_source_id"], self.context["data_source_user_id"]
        )


class TenantUserCustomFieldOutputSLZ(serializers.Serializer):
    id = serializers.IntegerField(help_text="字段 ID")
    name = serializers.CharField(help_text="英文标识")
    display_name = serializers.CharField(help_text="展示用名称")
    data_type = serializers.CharField(help_text="字段类型")
    required = serializers.BooleanField(help_text="是否必填")
    editable = serializers.BooleanField(help_text="是否可编辑", source="personal_center_editable")
    options = serializers.JSONField(help_text="可选项")

    class Meta:
        ref_name = "personal_center.TenantUserCustomFieldOutputSLZ"


class TenantUserFieldOutputSLZ(serializers.Serializer):
    builtin_fields = serializers.ListField(help_text="内置字段", child=BuiltinFieldOutputSLZ())
    custom_fields = serializers.ListField(help_text="自定义字段", child=TenantUserCustomFieldOutputSLZ())

    class Meta:
        ref_name = "personal_center.TenantUserFieldOutputSLZ"
=======
    logo = serializers.CharField(help_text="用户 Logo", validators=[validate_logo])
>>>>>>> b9e0ecdd
<|MERGE_RESOLUTION|>--- conflicted
+++ resolved
@@ -126,8 +126,7 @@
 
 
 class TenantUserLogoUpdateInputSLZ(serializers.Serializer):
-<<<<<<< HEAD
-    logo = serializers.CharField(help_text="用户 Logo")
+    logo = serializers.CharField(help_text="用户 Logo", validators=[validate_logo])
 
 
 class TenantUserExtrasUpdateInputSLZ(serializers.Serializer):
@@ -161,7 +160,4 @@
     custom_fields = serializers.ListField(help_text="自定义字段", child=TenantUserCustomFieldOutputSLZ())
 
     class Meta:
-        ref_name = "personal_center.TenantUserFieldOutputSLZ"
-=======
-    logo = serializers.CharField(help_text="用户 Logo", validators=[validate_logo])
->>>>>>> b9e0ecdd
+        ref_name = "personal_center.TenantUserFieldOutputSLZ"