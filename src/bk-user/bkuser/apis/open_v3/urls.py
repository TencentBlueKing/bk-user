--- conflicted
+++ resolved
@@ -36,15 +36,14 @@
                     name="open_v3.tenant_user.retrieve",
                 ),
                 path(
-<<<<<<< HEAD
+                    "users/<str:id>/departments/",
+                    views.TenantUserDepartmentListApi.as_view(),
+                    name="open_v3.tenant_user.department.list",
+                ),
+                path(
                     "users/<str:id>/leaders/",
                     views.TenantUserLeaderListApi.as_view(),
                     name="open_v3.tenant_user.leaders.list",
-=======
-                    "users/<str:id>/departments/",
-                    views.TenantUserDepartmentListApi.as_view(),
-                    name="open_v3.tenant_user.department.list",
->>>>>>> 523d255e
                 ),
             ]
         ),
