--- conflicted
+++ resolved
@@ -50,15 +50,12 @@
                     views.TenantDepartmentRetrieveApi.as_view(),
                     name="open_v3.tenant_department.retrieve",
                 ),
-<<<<<<< HEAD
+                path("users/", views.TenantUserListApi.as_view(), name="open_v3.tenant_user.list"),
                 path(
                     "departments/<int:id>/childrens/",
                     views.TenantDepartmentChildrenListApi.as_view(),
                     name="open_v3.tenant_department.children.list",
                 ),
-=======
-                path("users/", views.TenantUserListApi.as_view(), name="open_v3.tenant_user.list"),
->>>>>>> 14d7289a
             ]
         ),
     ),
