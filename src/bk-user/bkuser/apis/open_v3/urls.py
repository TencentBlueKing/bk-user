--- conflicted
+++ resolved
@@ -52,15 +52,14 @@
                 ),
                 path("users/", views.TenantUserListApi.as_view(), name="open_v3.tenant_user.list"),
                 path(
-<<<<<<< HEAD
+                    "departments/",
+                    views.TenantDepartmentListApi.as_view(),
+                    name="open_v3.tenant_department.list",
+                ),
+                path(
                     "departments/<int:id>/descendants/",
                     views.TenantDepartmentDescendantListApi.as_view(),
                     name="open_v3.tenant_department.descendant.list",
-=======
-                    "departments/",
-                    views.TenantDepartmentListApi.as_view(),
-                    name="open_v3.tenant_department.list",
->>>>>>> f21bcae7
                 ),
             ]
         ),
