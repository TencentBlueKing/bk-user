--- conflicted
+++ resolved
@@ -14,11 +14,7 @@
 #
 # We undertake not to change the open source license (MIT license) applicable
 # to the current version of the project delivered to anyone in the future.
-<<<<<<< HEAD
-from .department import TenantDepartmentDescendantListApi, TenantDepartmentRetrieveApi
-=======
-from .department import TenantDepartmentListApi, TenantDepartmentRetrieveApi
->>>>>>> f21bcae7
+from .department import TenantDepartmentDescendantListApi, TenantDepartmentListApi, TenantDepartmentRetrieveApi
 from .tenant import TenantListApi
 from .user import (
     TenantUserDepartmentListApi,
@@ -36,9 +32,6 @@
     "TenantUserLeaderListApi",
     "TenantUserListApi",
     "TenantDepartmentRetrieveApi",
-<<<<<<< HEAD
     "TenantDepartmentDescendantListApi",
-=======
     "TenantDepartmentListApi",
->>>>>>> f21bcae7
 ]