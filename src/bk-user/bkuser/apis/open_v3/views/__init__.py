# -*- coding: utf-8 -*-
# TencentBlueKing is pleased to support the open source community by making
# 蓝鲸智云 - 用户管理 (bk-user) available.
# Copyright (C) 2017 THL A29 Limited, a Tencent company. All rights reserved.
# Licensed under the MIT License (the "License"); you may not use this file except
# in compliance with the License. You may obtain a copy of the License at
#
#     http://opensource.org/licenses/MIT
#
# Unless required by applicable law or agreed to in writing, software distributed under
# the License is distributed on an "AS IS" BASIS, WITHOUT WARRANTIES OR CONDITIONS OF ANY KIND,
# either express or implied. See the License for the specific language governing permissions and
# limitations under the License.
#
# We undertake not to change the open source license (MIT license) applicable
# to the current version of the project delivered to anyone in the future.

from .tenant import TenantListApi
<<<<<<< HEAD
from .user import TenantUserDisplayNameListApi, TenantUserLeaderListApi, TenantUserRetrieveApi

__all__ = ["TenantListApi", "TenantUserDisplayNameListApi", "TenantUserRetrieveApi", "TenantUserLeaderListApi"]
=======
from .user import TenantUserDepartmentListApi, TenantUserDisplayNameListApi, TenantUserRetrieveApi

__all__ = ["TenantListApi", "TenantUserDisplayNameListApi", "TenantUserRetrieveApi", "TenantUserDepartmentListApi"]
>>>>>>> 523d255e
<|MERGE_RESOLUTION|>--- conflicted
+++ resolved
@@ -16,12 +16,17 @@
 # to the current version of the project delivered to anyone in the future.
 
 from .tenant import TenantListApi
-<<<<<<< HEAD
-from .user import TenantUserDisplayNameListApi, TenantUserLeaderListApi, TenantUserRetrieveApi
+from .user import (
+    TenantUserDepartmentListApi,
+    TenantUserDisplayNameListApi,
+    TenantUserLeaderListApi,
+    TenantUserRetrieveApi,
+)
 
-__all__ = ["TenantListApi", "TenantUserDisplayNameListApi", "TenantUserRetrieveApi", "TenantUserLeaderListApi"]
-=======
-from .user import TenantUserDepartmentListApi, TenantUserDisplayNameListApi, TenantUserRetrieveApi
-
-__all__ = ["TenantListApi", "TenantUserDisplayNameListApi", "TenantUserRetrieveApi", "TenantUserDepartmentListApi"]
->>>>>>> 523d255e
+__all__ = [
+    "TenantListApi",
+    "TenantUserDisplayNameListApi",
+    "TenantUserRetrieveApi",
+    "TenantUserDepartmentListApi",
+    "TenantUserLeaderListApi",
+]