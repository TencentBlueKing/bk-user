--- conflicted
+++ resolved
@@ -23,14 +23,11 @@
     TenantUserRetrieveApi,
 )
 
-<<<<<<< HEAD
-__all__ = ["TenantListApi", "TenantUserDisplayNameListApi", "TenantUserRetrieveApi", "TenantDepartmentRetrieveApi"]
-=======
 __all__ = [
     "TenantListApi",
     "TenantUserDisplayNameListApi",
     "TenantUserRetrieveApi",
     "TenantUserDepartmentListApi",
     "TenantUserLeaderListApi",
-]
->>>>>>> 6faf4441
+    "TenantDepartmentRetrieveApi",
+]