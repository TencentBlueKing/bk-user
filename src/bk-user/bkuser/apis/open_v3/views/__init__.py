# -*- coding: utf-8 -*-
# TencentBlueKing is pleased to support the open source community by making
# 蓝鲸智云 - 用户管理 (bk-user) available.
# Copyright (C) 2017 THL A29 Limited, a Tencent company. All rights reserved.
# Licensed under the MIT License (the "License"); you may not use this file except
# in compliance with the License. You may obtain a copy of the License at
#
#     http://opensource.org/licenses/MIT
#
# Unless required by applicable law or agreed to in writing, software distributed under
# the License is distributed on an "AS IS" BASIS, WITHOUT WARRANTIES OR CONDITIONS OF ANY KIND,
# either express or implied. See the License for the specific language governing permissions and
# limitations under the License.
#
# We undertake not to change the open source license (MIT license) applicable
# to the current version of the project delivered to anyone in the future.
from .department import (
    TenantDepartmentDescendantListApi,
    TenantDepartmentListApi,
    TenantDepartmentLookupListApi,
    TenantDepartmentRetrieveApi,
    TenantDepartmentUserListApi,
)
from .relation import (
    TenantDepartmentRelationListApi,
    TenantDepartmentUserRelationListApi,
    TenantUserLeaderRelationListApi,
)
from .tenant import TenantCommonVariableListApi, TenantListApi, TenantUserCustomEnumFieldListApi
from .user import (
    TenantUserDepartmentListApi,
    TenantUserDisplayInfoListApi,
    TenantUserLeaderListApi,
    TenantUserListApi,
    TenantUserRetrieveApi,
    TenantUserSensitiveInfoListApi,
    VirtualUserListApi,
    VirtualUserLookupApi,
)

__all__ = [
    "TenantListApi",
    "TenantUserDisplayInfoListApi",
    "TenantUserRetrieveApi",
    "TenantUserDepartmentListApi",
    "TenantUserLeaderListApi",
    "TenantUserListApi",
    "TenantUserSensitiveInfoListApi",
    "TenantDepartmentRetrieveApi",
    "TenantDepartmentDescendantListApi",
    "TenantDepartmentListApi",
    "TenantDepartmentUserListApi",
    "TenantDepartmentLookupListApi",
    "TenantDepartmentRelationListApi",
    "TenantDepartmentUserRelationListApi",
    "TenantUserLeaderRelationListApi",
    "VirtualUserLookupApi",
    "TenantCommonVariableListApi",
<<<<<<< HEAD
    "TenantUserCustomEnumFieldListApi",
=======
    "VirtualUserListApi",
>>>>>>> acbbd8ab
]<|MERGE_RESOLUTION|>--- conflicted
+++ resolved
@@ -55,10 +55,7 @@
     "TenantDepartmentUserRelationListApi",
     "TenantUserLeaderRelationListApi",
     "VirtualUserLookupApi",
+    "VirtualUserListApi",
     "TenantCommonVariableListApi",
-<<<<<<< HEAD
     "TenantUserCustomEnumFieldListApi",
-=======
-    "VirtualUserListApi",
->>>>>>> acbbd8ab
 ]