--- conflicted
+++ resolved
@@ -22,12 +22,9 @@
 
 from bkuser.apis.open_v3.mixins import OpenApiCommonMixin
 from bkuser.apis.open_v3.serializers.department import (
-<<<<<<< HEAD
     TenantDepartmentDescendantListInputSLZ,
     TenantDepartmentDescendantListOutputSLZ,
-=======
     TenantDepartmentListOutputSLZ,
->>>>>>> f21bcae7
     TenantDepartmentRetrieveInputSLZ,
     TenantDepartmentRetrieveOutputSLZ,
 )
@@ -76,20 +73,38 @@
         return Response(TenantDepartmentRetrieveOutputSLZ(info).data)
 
 
-<<<<<<< HEAD
-class TenantDepartmentDescendantListApi(OpenApiCommonMixin, generics.ListAPIView):
-    """
-    获取部门下的子部门列表信息（支持递归）
-=======
 class TenantDepartmentListApi(OpenApiCommonMixin, generics.ListAPIView):
     """
     获取部门列表
->>>>>>> f21bcae7
     """
 
     @swagger_auto_schema(
         tags=["open_v3.department"],
-<<<<<<< HEAD
+        operation_id="list_department",
+        operation_description="查询部门列表",
+        responses={status.HTTP_200_OK: TenantDepartmentListOutputSLZ(many=True)},
+    )
+    def get(self, request, *args, **kwargs):
+        depts = TenantDepartment.objects.select_related("data_source_department").filter(tenant=self.tenant_id)
+
+        # 分页
+        page = self.paginate_queryset(depts)
+
+        # 查询 parent
+        parent_id_map = TenantDepartmentHandler.get_tenant_department_parent_id_map(self.tenant_id, page)
+
+        return self.get_paginated_response(
+            TenantDepartmentListOutputSLZ(page, many=True, context={"parent_id_map": parent_id_map}).data
+        )
+
+
+class TenantDepartmentDescendantListApi(OpenApiCommonMixin, generics.ListAPIView):
+    """
+    获取部门下的子部门列表信息（支持递归）
+    """
+
+    @swagger_auto_schema(
+        tags=["open_v3.department"],
         operation_id="list_department_descendant",
         operation_description="查询部门下的子部门列表",
         query_serializer=TenantDepartmentDescendantListInputSLZ(),
@@ -116,14 +131,6 @@
         depts = TenantDepartment.objects.filter(
             data_source_department_id__in=descendant_ids, tenant_id=self.tenant_id
         ).select_related("data_source_department")
-=======
-        operation_id="list_department",
-        operation_description="查询部门列表",
-        responses={status.HTTP_200_OK: TenantDepartmentListOutputSLZ(many=True)},
-    )
-    def get(self, request, *args, **kwargs):
-        depts = TenantDepartment.objects.select_related("data_source_department").filter(tenant=self.tenant_id)
->>>>>>> f21bcae7
 
         # 分页
         page = self.paginate_queryset(depts)
@@ -132,9 +139,5 @@
         parent_id_map = TenantDepartmentHandler.get_tenant_department_parent_id_map(self.tenant_id, page)
 
         return self.get_paginated_response(
-<<<<<<< HEAD
             TenantDepartmentDescendantListOutputSLZ(page, many=True, context={"parent_id_map": parent_id_map}).data
-=======
-            TenantDepartmentListOutputSLZ(page, many=True, context={"parent_id_map": parent_id_map}).data
->>>>>>> f21bcae7
         )