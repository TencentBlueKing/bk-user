# -*- coding: utf-8 -*-
# TencentBlueKing is pleased to support the open source community by making
# 蓝鲸智云 - 用户管理 (bk-user) available.
# Copyright (C) 2017 THL A29 Limited, a Tencent company. All rights reserved.
# Licensed under the MIT License (the "License"); you may not use this file except
# in compliance with the License. You may obtain a copy of the License at
#
#     http://opensource.org/licenses/MIT
#
# Unless required by applicable law or agreed to in writing, software distributed under
# the License is distributed on an "AS IS" BASIS, WITHOUT WARRANTIES OR CONDITIONS OF ANY KIND,
# either express or implied. See the License for the specific language governing permissions and
# limitations under the License.
#
# We undertake not to change the open source license (MIT license) applicable
# to the current version of the project delivered to anyone in the future.
from django.conf import settings
from rest_framework import serializers

from bkuser.apps.tenant.models import TenantUser
from bkuser.biz.tenant import TenantUserHandler
from bkuser.common.constants import TIME_ZONE_CHOICES, BkLanguageEnum
from bkuser.common.serializers import StringArrayField


class TenantUserDisplayNameListInputSLZ(serializers.Serializer):
    bk_usernames = StringArrayField(
        help_text="蓝鲸用户唯一标识，多个使用逗号分隔",
        max_items=settings.BATCH_QUERY_USER_DISPLAY_NAME_BY_BK_USERNAME_LIMIT,
    )


class TenantUserDisplayNameListOutputSLZ(serializers.Serializer):
    bk_username = serializers.CharField(help_text="蓝鲸用户唯一标识", source="id")
    display_name = serializers.SerializerMethodField(help_text="用户展示名称")

    def get_display_name(self, obj: TenantUser) -> str:
        return TenantUserHandler.generate_tenant_user_display_name(obj)


class TenantUserRetrieveOutputSLZ(serializers.Serializer):
    tenant_id = serializers.CharField(help_text="租户 ID")
    bk_username = serializers.CharField(help_text="蓝鲸用户唯一标识", source="id")
    display_name = serializers.SerializerMethodField(help_text="用户展示名称")
    time_zone = serializers.ChoiceField(help_text="时区", choices=TIME_ZONE_CHOICES)
    language = serializers.ChoiceField(help_text="语言", choices=BkLanguageEnum.get_choices())

    def get_display_name(self, obj: TenantUser) -> str:
        return TenantUserHandler.generate_tenant_user_display_name(obj)


<<<<<<< HEAD
class TenantUserLeaderListOutputSLZ(serializers.Serializer):
    bk_username = serializers.CharField(help_text="蓝鲸用户唯一标识", source="id")
    display_name = serializers.SerializerMethodField(help_text="用户展示名称")

    def get_display_name(self, obj: TenantUser) -> str:
        return TenantUserHandler.generate_tenant_user_display_name(obj)
=======
class AncestorSLZ(serializers.Serializer):
    id = serializers.IntegerField(help_text="祖先部门 ID")
    name = serializers.CharField(help_text="祖先部门名称")


class TenantUserDepartmentListInputSLZ(serializers.Serializer):
    with_ancestors = serializers.BooleanField(help_text="是否包括祖先部门", required=False, default=False)


class TenantUserDepartmentListOutputSLZ(serializers.Serializer):
    id = serializers.IntegerField(help_text="部门 ID")
    name = serializers.CharField(help_text="部门名称")
    ancestors = serializers.ListField(help_text="祖先部门列表", required=False, child=AncestorSLZ(), allow_empty=True)
>>>>>>> 523d255e
<|MERGE_RESOLUTION|>--- conflicted
+++ resolved
@@ -49,14 +49,6 @@
         return TenantUserHandler.generate_tenant_user_display_name(obj)
 
 
-<<<<<<< HEAD
-class TenantUserLeaderListOutputSLZ(serializers.Serializer):
-    bk_username = serializers.CharField(help_text="蓝鲸用户唯一标识", source="id")
-    display_name = serializers.SerializerMethodField(help_text="用户展示名称")
-
-    def get_display_name(self, obj: TenantUser) -> str:
-        return TenantUserHandler.generate_tenant_user_display_name(obj)
-=======
 class AncestorSLZ(serializers.Serializer):
     id = serializers.IntegerField(help_text="祖先部门 ID")
     name = serializers.CharField(help_text="祖先部门名称")
@@ -70,4 +62,11 @@
     id = serializers.IntegerField(help_text="部门 ID")
     name = serializers.CharField(help_text="部门名称")
     ancestors = serializers.ListField(help_text="祖先部门列表", required=False, child=AncestorSLZ(), allow_empty=True)
->>>>>>> 523d255e
+
+
+class TenantUserLeaderListOutputSLZ(serializers.Serializer):
+    bk_username = serializers.CharField(help_text="蓝鲸用户唯一标识", source="id")
+    display_name = serializers.SerializerMethodField(help_text="用户展示名称")
+
+    def get_display_name(self, obj: TenantUser) -> str:
+        return TenantUserHandler.generate_tenant_user_display_name(obj)