# -*- coding: utf-8 -*-
# TencentBlueKing is pleased to support the open source community by making
# 蓝鲸智云 - 用户管理 (bk-user) available.
# Copyright (C) 2017 THL A29 Limited, a Tencent company. All rights reserved.
# Licensed under the MIT License (the "License"); you may not use this file except
# in compliance with the License. You may obtain a copy of the License at
#
#     http://opensource.org/licenses/MIT
#
# Unless required by applicable law or agreed to in writing, software distributed under
# the License is distributed on an "AS IS" BASIS, WITHOUT WARRANTIES OR CONDITIONS OF ANY KIND,
# either express or implied. See the License for the specific language governing permissions and
# limitations under the License.
#
# We undertake not to change the open source license (MIT license) applicable
# to the current version of the project delivered to anyone in the future.

from rest_framework import serializers

from bkuser.apps.tenant.models import TenantDepartment


class AncestorSLZ(serializers.Serializer):
    id = serializers.IntegerField(help_text="祖先部门 ID")
    name = serializers.CharField(help_text="祖先部门名称")

    class Meta:
        ref_name = "open_v3.department.AncestorSLZ"


class TenantDepartmentRetrieveInputSLZ(serializers.Serializer):
    with_ancestors = serializers.BooleanField(label="是否包括祖先部门", required=False, default=False)


class TenantDepartmentRetrieveOutputSLZ(serializers.Serializer):
    id = serializers.IntegerField(help_text="部门 ID")
    name = serializers.CharField(help_text="部门名称")
    ancestors = serializers.ListField(help_text="祖先部门列表", required=False, child=AncestorSLZ(), allow_empty=True)


<<<<<<< HEAD
class TenantDepartmentDescendantListInputSLZ(serializers.Serializer):
    level = serializers.IntegerField(help_text="递归子部门的相对 Level 层级", required=False, default=1, min_value=1)


class TenantDepartmentDescendantListOutputSLZ(serializers.Serializer):
    id = serializers.IntegerField(help_text="部门 ID")
    name = serializers.CharField(help_text="部门名称", source="data_source_department.name")
    parent_id = serializers.SerializerMethodField(help_text="父部门 ID")
=======
class TenantDepartmentListOutputSLZ(serializers.Serializer):
    id = serializers.IntegerField(help_text="部门 ID")
    name = serializers.CharField(help_text="部门名称", source="data_source_department.name")
    parent_id = serializers.SerializerMethodField(help_text="父部门 ID", allow_null=True)
>>>>>>> f21bcae7

    def get_parent_id(self, obj: TenantDepartment) -> int | None:
        return self.context["parent_id_map"].get(obj.id)<|MERGE_RESOLUTION|>--- conflicted
+++ resolved
@@ -38,7 +38,15 @@
     ancestors = serializers.ListField(help_text="祖先部门列表", required=False, child=AncestorSLZ(), allow_empty=True)
 
 
-<<<<<<< HEAD
+class TenantDepartmentListOutputSLZ(serializers.Serializer):
+    id = serializers.IntegerField(help_text="部门 ID")
+    name = serializers.CharField(help_text="部门名称", source="data_source_department.name")
+    parent_id = serializers.SerializerMethodField(help_text="父部门 ID", allow_null=True)
+
+    def get_parent_id(self, obj: TenantDepartment) -> int | None:
+        return self.context["parent_id_map"].get(obj.id)
+
+
 class TenantDepartmentDescendantListInputSLZ(serializers.Serializer):
     level = serializers.IntegerField(help_text="递归子部门的相对 Level 层级", required=False, default=1, min_value=1)
 
@@ -47,12 +55,6 @@
     id = serializers.IntegerField(help_text="部门 ID")
     name = serializers.CharField(help_text="部门名称", source="data_source_department.name")
     parent_id = serializers.SerializerMethodField(help_text="父部门 ID")
-=======
-class TenantDepartmentListOutputSLZ(serializers.Serializer):
-    id = serializers.IntegerField(help_text="部门 ID")
-    name = serializers.CharField(help_text="部门名称", source="data_source_department.name")
-    parent_id = serializers.SerializerMethodField(help_text="父部门 ID", allow_null=True)
->>>>>>> f21bcae7
 
     def get_parent_id(self, obj: TenantDepartment) -> int | None:
         return self.context["parent_id_map"].get(obj.id)