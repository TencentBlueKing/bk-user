--- conflicted
+++ resolved
@@ -180,7 +180,6 @@
     return token_holder
 
 
-<<<<<<< HEAD
 def get_profile_by_username(username):
     username, domain = parse_username_domain(username)
     if not domain:
@@ -191,7 +190,8 @@
 
 def get_profile_by_telephone(telephone):
     return Profile.objects.get(telephone=telephone)
-=======
+
+
 def escape_value(input_value: str) -> str:
     """Replace special characters "&", "<" and ">" to HTML-safe sequences.
     If the optional flag quote is true, the quotation mark character (")
@@ -203,5 +203,4 @@
     escaped_value = escaped_value.replace(">", "")
     escaped_value = escaped_value.replace('"', "")
     escaped_value = escaped_value.replace("'", "")
-    return escaped_value
->>>>>>> 4989e36f
+    return escaped_value