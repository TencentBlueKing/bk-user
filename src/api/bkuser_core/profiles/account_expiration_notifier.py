# -*- coding: utf-8 -*-
"""
TencentBlueKing is pleased to support the open source community by making 蓝鲸智云-用户管理(Bk-User) available.
Copyright (C) 2017-2021 THL A29 Limited, a Tencent company. All rights reserved.
Licensed under the MIT License (the "License"); you may not use this file except in compliance with the License.
You may obtain a copy of the License at http://opensource.org/licenses/MIT
Unless required by applicable law or agreed to in writing, software distributed under the License is distributed on
an "AS IS" BASIS, WITHOUT WARRANTIES OR CONDITIONS OF ANY KIND, either express or implied. See the License for the
specific language governing permissions and limitations under the License.
"""
import datetime
import logging

from bkuser_core.categories.constants import CategoryType
from bkuser_core.categories.models import ProfileCategory
from bkuser_core.profiles.constants import NOTICE_METHOD_EMAIL, NOTICE_METHOD_SMS
from bkuser_core.profiles.notifier import get_logined_profiles
from bkuser_core.user_settings.constants import ACCOUNT_EXPIRATION_NOTICE_INTERVAL_META_KEY, SettingsEnableNamespaces
from bkuser_core.user_settings.loader import ConfigProvider
from bkuser_core.user_settings.models import Setting

logger = logging.getLogger(__name__)


def get_profiles_for_account_expiration():
    """
    获取 需要进行账号过期相关通知的用户
    """
    expiring_profile_list = []
    expired_profile_list = []
    category_ids = ProfileCategory.objects.filter(type=CategoryType.LOCAL.value).values_list("id", flat=True)

    for category_id in category_ids:
        notice_interval = (
            Setting.objects.filter(
                category_id=category_id,
                meta__key=ACCOUNT_EXPIRATION_NOTICE_INTERVAL_META_KEY,
                meta__namespace=SettingsEnableNamespaces.ACCOUNT.value,
            )
            .first()
            .value
        )

        expiration_dates = get_expiration_dates(notice_interval)
        logined_profiles = get_logined_profiles()

        expiring_profiles = logined_profiles.filter(
<<<<<<< HEAD
            account_expiration_date__in=expiration_times, category_id=category_id
        ).values("id", "username", "category_id", "email", "telephone", "account_expiration_date")
=======
            account_expiration_date__in=expiration_dates,
            category_id=category_id).values(
            "id", "username", "category_id", "email", "telephone", "account_expiration_date")
>>>>>>> e5ba150e
        expiring_profile_list.extend(expiring_profiles)

        expired_profiles = logined_profiles.filter(
            account_expiration_date__lt=datetime.date.today(), category_id=category_id
        ).values("id", "username", "category_id", "email", "telephone", "account_expiration_date")
        expired_profile_list.extend(expired_profiles)

    return expiring_profile_list, expired_profile_list


def get_expiration_dates(notice_interval):
    """
    获取需要进行通知的 过期时间列表
    """
    expiration_dates = []
    for day in notice_interval:
        expiration_date = datetime.date.today() + datetime.timedelta(days=day)
        expiration_dates.append(expiration_date)

<<<<<<< HEAD

def get_logined_profiles():
    """
    获取在平台登录过的所有用户
    """
    subquery = LogIn.objects.filter(profile=OuterRef('pk')).values_list('id')
    logined_profile_ids = (
        Profile.objects.annotate(temp=Exists(subquery)).filter(temp=True).values_list('id', flat=True)
    )
    logined_profiles = Profile.objects.filter(id__in=logined_profile_ids)

    return logined_profiles
=======
    return expiration_dates
>>>>>>> e5ba150e


def get_notice_config_for_account_expiration(profile):
    """
    整合 账号过期 通知内容
    """
    notice_config = {}
    expired_at = profile["account_expiration_date"] - datetime.date.today()

    config_loader = ConfigProvider(profile["category_id"])
    notice_methods = config_loader["account_expiration_notice_methods"]

    if not notice_methods:
        return

    if NOTICE_METHOD_EMAIL in notice_methods:
        email_config = (
            config_loader["expired_account_email_config"]
            if expired_at.days < 0
            else config_loader["expiring_account_email_config"]
        )

        message = (
            email_config["content"].format(username=profile["username"])
<<<<<<< HEAD
            if expire_at.days < 0
            else email_config["content"].format(username=profile["username"], expire_at=expire_at.days)
=======
            if expired_at.days < 0
            else email_config["content"].format(
                username=profile["username"], expired_at=expired_at.days
            )
>>>>>>> e5ba150e
        )

        notice_config.update(
            {
                "send_email": {
                    "sender": email_config["sender"],
                    "receivers": [profile["email"]],
                    "message": message,
                    "title": email_config["title"],
                }
            }
        )

    if NOTICE_METHOD_SMS in notice_methods:
        sms_config = (
            config_loader["expired_account_sms_config"]
            if expired_at.days < 0
            else config_loader["expiring_account_sms_config"]
        )

        message = (
            sms_config["content"].format(username=profile["username"])
<<<<<<< HEAD
            if expire_at.days < 0
            else sms_config["content"].format(username=profile["username"], expire_at=expire_at.days)
=======
            if expired_at.days < 0
            else sms_config["content"].format(
                username=profile["username"], expired_at=expired_at.days
            )
>>>>>>> e5ba150e
        )

        notice_config.update(
            {"send_sms": {"sender": sms_config["sender"], "receivers": [profile["telephone"]], "message": message}}
        )
    logger.debug(
        "--------- notice_config(%s) of profile(%s) ----------",
        notice_config,
        profile
    )

<<<<<<< HEAD
    return notice_config


class AccountExpirationNotifier:
    def handler(self, notice_config):

        notice_method_map = {
            "send_email": self._notice_by_email,
            "send_sms": self._notice_by_sms,
        }

        for notice_method in notice_config:
            notice_method_map[notice_method](notice_config[notice_method])

    def _notice_by_email(self, email_config):
        send_mail(
            sender=email_config["sender"],
            receivers=email_config["receivers"],
            message=email_config["message"],
            title=email_config["title"],
        )

    def _notice_by_sms(self, sms_config):
        send_sms(sender=sms_config["sender"], receivers=sms_config["receivers"], message=sms_config["message"])
=======
    return notice_config
>>>>>>> e5ba150e
<|MERGE_RESOLUTION|>--- conflicted
+++ resolved
@@ -45,14 +45,8 @@
         logined_profiles = get_logined_profiles()
 
         expiring_profiles = logined_profiles.filter(
-<<<<<<< HEAD
-            account_expiration_date__in=expiration_times, category_id=category_id
+            account_expiration_date__in=expiration_dates, category_id=category_id
         ).values("id", "username", "category_id", "email", "telephone", "account_expiration_date")
-=======
-            account_expiration_date__in=expiration_dates,
-            category_id=category_id).values(
-            "id", "username", "category_id", "email", "telephone", "account_expiration_date")
->>>>>>> e5ba150e
         expiring_profile_list.extend(expiring_profiles)
 
         expired_profiles = logined_profiles.filter(
@@ -72,22 +66,7 @@
         expiration_date = datetime.date.today() + datetime.timedelta(days=day)
         expiration_dates.append(expiration_date)
 
-<<<<<<< HEAD
-
-def get_logined_profiles():
-    """
-    获取在平台登录过的所有用户
-    """
-    subquery = LogIn.objects.filter(profile=OuterRef('pk')).values_list('id')
-    logined_profile_ids = (
-        Profile.objects.annotate(temp=Exists(subquery)).filter(temp=True).values_list('id', flat=True)
-    )
-    logined_profiles = Profile.objects.filter(id__in=logined_profile_ids)
-
-    return logined_profiles
-=======
     return expiration_dates
->>>>>>> e5ba150e
 
 
 def get_notice_config_for_account_expiration(profile):
@@ -112,15 +91,8 @@
 
         message = (
             email_config["content"].format(username=profile["username"])
-<<<<<<< HEAD
-            if expire_at.days < 0
-            else email_config["content"].format(username=profile["username"], expire_at=expire_at.days)
-=======
             if expired_at.days < 0
-            else email_config["content"].format(
-                username=profile["username"], expired_at=expired_at.days
-            )
->>>>>>> e5ba150e
+            else email_config["content"].format(username=profile["username"], expired_at=expired_at.days)
         )
 
         notice_config.update(
@@ -143,51 +115,13 @@
 
         message = (
             sms_config["content"].format(username=profile["username"])
-<<<<<<< HEAD
-            if expire_at.days < 0
-            else sms_config["content"].format(username=profile["username"], expire_at=expire_at.days)
-=======
             if expired_at.days < 0
-            else sms_config["content"].format(
-                username=profile["username"], expired_at=expired_at.days
-            )
->>>>>>> e5ba150e
+            else sms_config["content"].format(username=profile["username"], expired_at=expired_at.days)
         )
 
         notice_config.update(
             {"send_sms": {"sender": sms_config["sender"], "receivers": [profile["telephone"]], "message": message}}
         )
-    logger.debug(
-        "--------- notice_config(%s) of profile(%s) ----------",
-        notice_config,
-        profile
-    )
+    logger.debug("--------- notice_config(%s) of profile(%s) ----------", notice_config, profile)
 
-<<<<<<< HEAD
-    return notice_config
-
-
-class AccountExpirationNotifier:
-    def handler(self, notice_config):
-
-        notice_method_map = {
-            "send_email": self._notice_by_email,
-            "send_sms": self._notice_by_sms,
-        }
-
-        for notice_method in notice_config:
-            notice_method_map[notice_method](notice_config[notice_method])
-
-    def _notice_by_email(self, email_config):
-        send_mail(
-            sender=email_config["sender"],
-            receivers=email_config["receivers"],
-            message=email_config["message"],
-            title=email_config["title"],
-        )
-
-    def _notice_by_sms(self, sms_config):
-        send_sms(sender=sms_config["sender"], receivers=sms_config["receivers"], message=sms_config["message"])
-=======
-    return notice_config
->>>>>>> e5ba150e
+    return notice_config