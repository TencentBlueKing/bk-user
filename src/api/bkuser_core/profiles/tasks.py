--- conflicted
+++ resolved
@@ -30,16 +30,13 @@
 from bkuser_core.profiles.models import ExpirationNoticeRecord, Profile
 from bkuser_core.profiles.utils import make_passwd_reset_url_by_token
 from bkuser_core.user_settings.loader import ConfigProvider
-<<<<<<< HEAD
 from bkuser_core.profiles.password_expiration_notifier import (
     get_profiles_for_password_expiration,
     get_notice_config_for_password_expiration,
 )
 from bkuser_core.profiles.notifier import ExpirationNotifier
-=======
 from bkuser_core.user_settings.exceptions import SettingHasBeenDisabledError
 
->>>>>>> e5ba150e
 logger = logging.getLogger(__name__)
 
 
@@ -150,8 +147,7 @@
     expired_profiles.update(status=ProfileStatus.EXPIRED.value)
 
 
-<<<<<<< HEAD
-@periodic_task(run_every=crontab(minute='0', hour='2'))
+@periodic_task(run_every=crontab(minute='0', hour='3'))
 def notice_for_password_expiration():
     """
     用户密码过期通知
@@ -186,8 +182,9 @@
             notice_record.notice_date = datetime.date.today()
             notice_record.save()
             time.sleep(settings.NOTICE_INTERVAL_SECONDS)
-=======
-@periodic_task(run_every=crontab(minute='0', hour='3'))
+
+
+@periodic_task(run_every=crontab(minute='0', hour='4'))
 def account_expired_to_locked():
     """
     目录中长时间未登录，用户过期，状态冻结
@@ -231,5 +228,4 @@
                 frozen_profile_ids.append(profile.id)
     # 批量冻结
     if frozen_profile_ids:
-        Profile.objects.filter(id__in=frozen_profile_ids).update(status=ProfileStatus.LOCKED.value)
->>>>>>> e5ba150e
+        Profile.objects.filter(id__in=frozen_profile_ids).update(status=ProfileStatus.LOCKED.value)