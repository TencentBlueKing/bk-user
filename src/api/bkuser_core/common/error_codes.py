# -*- coding: utf-8 -*-
"""
TencentBlueKing is pleased to support the open source community by making 蓝鲸智云-用户管理(Bk-User) available.
Copyright (C) 2017-2021 THL A29 Limited, a Tencent company. All rights reserved.
Licensed under the MIT License (the "License"); you may not use this file except in compliance with the License.
You may obtain a copy of the License at http://opensource.org/licenses/MIT
Unless required by applicable law or agreed to in writing, software distributed under the License is distributed on
an "AS IS" BASIS, WITHOUT WARRANTIES OR CONDITIONS OF ANY KIND, either express or implied. See the License for the
specific language governing permissions and limitations under the License.
"""
import copy
from typing import Optional

from django.utils.translation import gettext_lazy as _
from rest_framework.exceptions import APIException
from rest_framework.status import HTTP_400_BAD_REQUEST, HTTP_409_CONFLICT


class CoreAPIError(APIException):
    """A common API Error"""

    delimiter = ", "

    def __init__(self, code):
        self.code = code
        self.data = {}
        super().__init__(str(self))

    def __str__(self):
        return f"CoreAPIError {self.code.status_code}-{self.code.code_name}"

    def format(self, message: Optional[str] = None, replace: bool = False, data: Optional[dict] = None, **kwargs):
        """Using a customized message for this ErrorCode

        :param data: exception body
        :param str message: if not given, default message will be used
        :param bool replace: replace default message if true
        """
        self.code = copy.copy(self.code)
        if message:
            if replace:
                self.code.message = message
            else:
                self.code.message += "%s%s" % (self.delimiter, message)

        # Render message string
        if kwargs:
            self.code.message = self.code.message.format(**kwargs)

        if data:
            self.data = data

        return self

    def f(self, message=None, **kwargs):
        return self.format(message=message, **kwargs)

    @property
    def message(self):
        return self.code.message

    @property
    def code_num(self):
        return self.code.code_num


class ErrorCode:
    """Error code"""

    def __init__(self, code_name, message, code_num=-1, status_code=HTTP_400_BAD_REQUEST):
        self.code_name = code_name
        self.message = message
        self.code_num = code_num
        self.status_code = status_code


class ErrorCodeCollection:
    """A collection of ErrorCodes"""

    def __init__(self):
        self._error_codes_dict = {}

    def add_code(self, error_code):
        self._error_codes_dict[error_code.code_name] = error_code

    def add_codes(self, code_list):
        for error_code in code_list:
            self._error_codes_dict[error_code.code_name] = error_code

    def __getattr__(self, code_name):
        error_code = self._error_codes_dict[code_name]
        return CoreAPIError(error_code)


error_codes = ErrorCodeCollection()
error_codes.add_codes(
    [
        # 通用
        ErrorCode("FIELDS_NOT_SUPPORTED_YET", _("存在不支持动态返回的字段")),
        ErrorCode("QUERY_PARAMS_ERROR", _("查询参数错误，请检查")),
        ErrorCode("QUERY_TOO_LONG", _("查询参数过长")),
        ErrorCode("USERNAME_MISSING", _("用户名信息缺失")),
        ErrorCode("RESOURCE_ALREADY_ENABLED", _("资源数据未被删除")),
        ErrorCode("RESOURCE_RESTORATION_FAILED", _("资源恢复失败")),
        # 登陆相关
        ErrorCode("USER_DOES_NOT_EXIST", _("账号不存在"), 3210010),
        ErrorCode("TOO_MANY_TRY", _("密码输入错误次数过多，已被锁定"), 3210011),
        ErrorCode("USERNAME_FORMAT_ERROR", _("账户名格式错误"), 3210012),
        ErrorCode("PASSWORD_ERROR", _("账户或者密码错误，请重新输入"), 3210013),
        ErrorCode("USER_EXIST_MANY", _("存在多个同名账号，请联系管理员"), 3210014),
        ErrorCode("USER_IS_LOCKED", _("账号长时间未登录，已被冻结，请联系管理员"), 3210015),
        ErrorCode("USER_IS_DISABLED", _("账号已被管理员禁用，请联系管理员"), 3210016),
        ErrorCode("DOMAIN_UNKNOWN", _("未知登陆域"), 3210017),
        ErrorCode("PASSWORD_EXPIRED", _("该账户密码已到期"), 3210018),
        ErrorCode("CATEGORY_NOT_ENABLED", _("用户目录未启用"), 3210019),
        ErrorCode("ERROR_FORMAT", _("传入参数错误"), 3210020),
        ErrorCode("SHOULD_CHANGE_INITIAL_PASSWORD", _("平台分配的初始密码未修改"), 3210021),
        ErrorCode("USER_IS_DELETED", _("账号已被删除，请联系管理员"), 3210022),
        ErrorCode("CATEGORY_PLUGIN_LOAD_FAIL", _("目录登录插件加载失败"), 3210023),
<<<<<<< HEAD
        # captcha
        ErrorCode("DUPLICATE_SENDING", _("验证码已经发送，请等待{expire_time}分钟后发送"), 3210024),
        ErrorCode("CAPTCHA_TOKEN_HAD_EXPIRED", _("验证码过期，请重新点击发送"), 3210025),
        ErrorCode("ERROR_CAPTCHA", _("验证码错误，请重新输入"), 3210026),
=======
        ErrorCode("USER_IS_EXPIRED", _("该用户账号已过期"), 3210024),
>>>>>>> 32d98d55
        # 用户相关
        ErrorCode("PASSWORD_DUPLICATED", _("新密码不能与最近{max_password_history}次密码相同")),
        ErrorCode("EMAIL_NOT_PROVIDED", _("该用户没有提供邮箱，发送邮件失败")),
        ErrorCode("USER_ALREADY_EXISTED", _("该目录下此用户名已存在"), status_code=HTTP_409_CONFLICT),
        ErrorCode("SAVE_USER_INFO_FAILED", _("保存用户信息失败")),
        ErrorCode("PASSWORD_DUPLICATED", _("新密码不能与最近{max_password_history}次密码相同")),
        # 上传文件相关
        ErrorCode("FILE_IMPORT_TOO_LARGE", _("上传文件过大")),
        ErrorCode("FILE_IMPORT_FORMAT_ERROR", _("上传文件格式错误")),
        # 用户目录相关
        ErrorCode("CANNOT_FIND_CATEGORY", _("找不到对应的用户目录")),
        ErrorCode("CANNOT_UPDATE_DOMAIN", _("用户目录不能更新域字段")),
        ErrorCode("CANNOT_DISABLE_DOMAIN", _("默认用户目录不能被禁用")),
        ErrorCode("CANNOT_DELETE_DEFAULT_CATEGORY", _("不能删除默认用户目录")),
        ErrorCode("LOCAL_CATEGORY_CANNOT_SYNC", _("本地目录需要上传文件进行同步")),
        ErrorCode("CATEGORY_CANNOT_IMPORT_BY_FILE", _("该目录不能够通过文件同步数据")),
        ErrorCode("LOAD_DATA_FAILED", _("同步数据失败")),
        ErrorCode("LOAD_LDAP_CLIENT_FAILED", _("加载 LDAP Client 失败")),
        ErrorCode("LOAD_LOGIN_HANDLER_FAILED", _("登陆校验失败")),
        ErrorCode("SYNC_DATA_FAILED", _("同步数据失败")),
        ErrorCode("LOAD_DATA_ADAPTER_FAILED", _("加载数据同步模块失败")),
        ErrorCode("SAVE_DATA_FAILED", _("存储同步数据失败")),
        ErrorCode("TEST_CONNECTION_UNSUPPORTED", _("用户目录不支持测试连接")),
        ErrorCode("TEST_CONNECTION_FAILED", _("测试连接失败")),
        ErrorCode("TEST_FETCH_DATA_FAILED", _("测试获取数据失败")),
        ErrorCode("CANNOT_MANUAL_WRITE_INTO", _("该用户目录不能够手动写入数据")),
        ErrorCode("CATEGORY_TYPE_NOT_SUPPORTED", _("当前运行版本不支持此用户目录类型")),
        ErrorCode("PLUGIN_NOT_FOUND", _("找不到指定名称的插件")),
        # 配置相关
        ErrorCode("CANNOT_FIND_SETTING_META", _("找不到对应的配置元信息")),
        ErrorCode("CANNOT_FIND_GLOBAL_SETTING_META", _("找不到对应的全局配置元信息")),
        ErrorCode("CANNOT_CREATE_SETTING", _("无法创建配置")),
        ErrorCode("CANNOT_UPDATE_SETTING", _("无法更新配置")),
        ErrorCode("CANNOT_UPDATE_GLOBAL_SETTING", _("无法更新全局配置")),
        # 组织架构相关
        ErrorCode("DEPARTMENT_NAME_CONFLICT", _("同一个部门下子部门命名冲突")),
        # 用户字段相关
        ErrorCode("FIELD_IS_NOT_EDITABLE", _("字段不能被编辑")),
        ErrorCode("BUILTIN_FIELD_CANNOT_BE_DELETED", _("内置字段不能被删除")),
        # 用户 token 相关
        ErrorCode("PROFILE_TOKEN_EXPIRED", _("用户Token已过期，请重新申请")),
        ErrorCode("CANNOT_GET_TOKEN_HOLDER", _("无法获取有效的用户 Token")),
        # 权限相关
        ErrorCode("ACTION_UNKNOWN", _("未知权限项")),
        ErrorCode("ACTION_ID_MISSING", _("权限项缺失")),
    ]
)<|MERGE_RESOLUTION|>--- conflicted
+++ resolved
@@ -117,14 +117,11 @@
         ErrorCode("SHOULD_CHANGE_INITIAL_PASSWORD", _("平台分配的初始密码未修改"), 3210021),
         ErrorCode("USER_IS_DELETED", _("账号已被删除，请联系管理员"), 3210022),
         ErrorCode("CATEGORY_PLUGIN_LOAD_FAIL", _("目录登录插件加载失败"), 3210023),
-<<<<<<< HEAD
         # captcha
-        ErrorCode("DUPLICATE_SENDING", _("验证码已经发送，请等待{expire_time}分钟后发送"), 3210024),
+        ErrorCode("DUPLICATE_SENDING", _("验证码已经发送，请等待{expire_time}分钟后发送"), 3210027),
         ErrorCode("CAPTCHA_TOKEN_HAD_EXPIRED", _("验证码过期，请重新点击发送"), 3210025),
         ErrorCode("ERROR_CAPTCHA", _("验证码错误，请重新输入"), 3210026),
-=======
         ErrorCode("USER_IS_EXPIRED", _("该用户账号已过期"), 3210024),
->>>>>>> 32d98d55
         # 用户相关
         ErrorCode("PASSWORD_DUPLICATED", _("新密码不能与最近{max_password_history}次密码相同")),
         ErrorCode("EMAIL_NOT_PROVIDED", _("该用户没有提供邮箱，发送邮件失败")),
