# -*- coding: utf-8 -*-
"""
TencentBlueKing is pleased to support the open source community by making 蓝鲸智云-用户管理(Bk-User) available.
Copyright (C) 2017-2021 THL A29 Limited, a Tencent company. All rights reserved.
Licensed under the MIT License (the "License"); you may not use this file except in compliance with the License.
You may obtain a copy of the License at http://opensource.org/licenses/MIT
Unless required by applicable law or agreed to in writing, software distributed under the License is distributed on
an "AS IS" BASIS, WITHOUT WARRANTIES OR CONDITIONS OF ANY KIND, either express or implied. See the License for the
specific language governing permissions and limitations under the License.
"""
import copy
from typing import Optional

from django.utils.translation import gettext_lazy as _
from rest_framework.exceptions import APIException
from rest_framework.status import HTTP_400_BAD_REQUEST, HTTP_409_CONFLICT


class CoreAPIError(APIException):
    """A common API Error"""

    delimiter = ", "

    def __init__(self, code):
        self.code = code
        self.data = {}
        super().__init__(str(self))

    def __str__(self):
        return f"CoreAPIError {self.code.status_code}-{self.code.code_name}"

    def format(self, message: Optional[str] = None, replace: bool = False, data: Optional[dict] = None, **kwargs):
        """Using a customized message for this ErrorCode

        :param data: exception body
        :param str message: if not given, default message will be used
        :param bool replace: replace default message if true
        """
        self.code = copy.copy(self.code)
        if message:
            if replace:
                self.code.message = message
            else:
                self.code.message += "%s%s" % (self.delimiter, message)

        # Render message string
        if kwargs:
            self.code.message = self.code.message.format(**kwargs)

        if data:
            self.data = data

        return self

    def f(self, message=None, **kwargs):
        return self.format(message=message, **kwargs)

    @property
    def message(self):
        return self.code.message

    @property
    def code_num(self):
        return self.code.code_num


class ErrorCode:
    """Error code"""

    def __init__(self, code_name, message, code_num=-1, status_code=HTTP_400_BAD_REQUEST):
        self.code_name = code_name
        self.message = message
        self.code_num = code_num
        self.status_code = status_code


class ErrorCodeCollection:
    """A collection of ErrorCodes"""

    def __init__(self):
        self._error_codes_dict = {}

    def add_code(self, error_code):
        self._error_codes_dict[error_code.code_name] = error_code

    def add_codes(self, code_list):
        for error_code in code_list:
            self._error_codes_dict[error_code.code_name] = error_code

    def __getattr__(self, code_name):
        error_code = self._error_codes_dict[code_name]
        return CoreAPIError(error_code)


error_codes = ErrorCodeCollection()
error_codes.add_codes(
    [
        # 通用
        ErrorCode("FIELDS_NOT_SUPPORTED_YET", _("存在不支持动态返回的字段")),
        ErrorCode("QUERY_PARAMS_ERROR", _("查询参数错误，请检查")),
        ErrorCode("QUERY_TOO_LONG", _("查询参数过长")),
        ErrorCode("USERNAME_MISSING", _("用户名信息缺失")),
        ErrorCode("RESOURCE_ALREADY_ENABLED", _("资源数据未被删除")),
        ErrorCode("RESOURCE_RESTORATION_FAILED", _("资源恢复失败")),
        # 登陆相关
        ErrorCode("USER_DOES_NOT_EXIST", _("账号不存在"), 3210010),
        ErrorCode("TOO_MANY_TRY", _("密码输入错误次数过多，已被锁定"), 3210011),
        ErrorCode("USERNAME_FORMAT_ERROR", _("账户名格式错误"), 3210012),
        ErrorCode("PASSWORD_ERROR", _("账户或者密码错误，请重新输入"), 3210013),
        ErrorCode("USER_EXIST_MANY", _("存在多个同名账号，请联系管理员"), 3210014),
        ErrorCode("USER_IS_LOCKED", _("账号长时间未登录，已被冻结，请联系管理员"), 3210015),
        ErrorCode("USER_IS_DISABLED", _("账号已被管理员禁用，请联系管理员"), 3210016),
        ErrorCode("DOMAIN_UNKNOWN", _("未知登陆域"), 3210017),
        ErrorCode("PASSWORD_EXPIRED", _("该账户密码已到期"), 3210018),
        ErrorCode("CATEGORY_NOT_ENABLED", _("用户目录未启用"), 3210019),
        ErrorCode("ERROR_FORMAT", _("传入参数错误"), 3210020),
        ErrorCode("SHOULD_CHANGE_INITIAL_PASSWORD", _("平台分配的初始密码未修改"), 3210021),
        ErrorCode("USER_IS_DELETED", _("账号已被删除，请联系管理员"), 3210022),
        ErrorCode("CATEGORY_PLUGIN_LOAD_FAIL", _("目录登录插件加载失败"), 3210023),
        ErrorCode("USER_IS_EXPIRED", _("该用户账号已过期"), 3210024),
        # 用户相关
        ErrorCode("PASSWORD_DUPLICATED", _("新密码不能与最近{max_password_history}次密码相同")),
        ErrorCode("EMAIL_NOT_PROVIDED", _("该用户没有提供邮箱，发送邮件失败")),
        ErrorCode("USER_ALREADY_EXISTED", _("该目录下此用户名已存在"), status_code=HTTP_409_CONFLICT),
        ErrorCode("SAVE_USER_INFO_FAILED", _("保存用户信息失败")),
        ErrorCode("PASSWORD_DUPLICATED", _("新密码不能与最近{max_password_history}次密码相同")),
<<<<<<< HEAD
        ErrorCode("TELEPHONE_NOT_PROVIDED", _("该用户没有绑定手机号，发送短信失败")),
        ErrorCode("TELEPHONE_MULTI_BOUND", _("该手机号被多个用户绑定，请输入具体的用户名或联系管理员处理")),
        ErrorCode("VERIFICATION_CODE_HAD_SEND", _("验证码已发送，有效时间为{effective_minutes}分钟")),
        ErrorCode("VERIFICATION_CODE_SEND_LIMIT", _("该手机号已超过当日重置密码短信发送限制次数")),
        ErrorCode("VERIFICATION_CODE_INVALID", _("验证码失效，请重新发送")),
        ErrorCode("VERIFICATION_CODE_FAILED", _("你所输入验证码错误，请重新输入")),
        ErrorCode("VERIFICATION_CODE_FAILED_MAX_COUNT", _("你所输入验证码错误，验证次数已达上限，请验证码过期后重试")),
=======
        ErrorCode("OLD_PASSWORD_ERROR", _("原密码校验失败")),
>>>>>>> 4246028d
        # 上传文件相关
        ErrorCode("FILE_IMPORT_TOO_LARGE", _("上传文件过大")),
        ErrorCode("FILE_IMPORT_FORMAT_ERROR", _("上传文件格式错误")),
        # 用户目录相关
        ErrorCode("CANNOT_FIND_CATEGORY", _("找不到对应的用户目录")),
        ErrorCode("CANNOT_UPDATE_DOMAIN", _("用户目录不能更新域字段")),
        ErrorCode("CANNOT_DISABLE_DOMAIN", _("默认用户目录不能被禁用")),
        ErrorCode("CANNOT_DELETE_DEFAULT_CATEGORY", _("不能删除默认用户目录")),
        ErrorCode("LOCAL_CATEGORY_CANNOT_SYNC", _("本地目录需要上传文件进行同步")),
        ErrorCode("CATEGORY_CANNOT_IMPORT_BY_FILE", _("该目录不能够通过文件同步数据")),
        ErrorCode("LOAD_DATA_FAILED", _("同步数据失败")),
        ErrorCode("LOAD_LDAP_CLIENT_FAILED", _("加载 LDAP Client 失败")),
        ErrorCode("LOAD_LOGIN_HANDLER_FAILED", _("登陆校验失败")),
        ErrorCode("SYNC_DATA_FAILED", _("同步数据失败")),
        ErrorCode("CREATE_SYNC_TASK_FAILED", _("创建同步任务失败")),
        ErrorCode("LOAD_DATA_ADAPTER_FAILED", _("加载数据同步模块失败")),
        ErrorCode("SAVE_DATA_FAILED", _("存储同步数据失败")),
        ErrorCode("TEST_CONNECTION_UNSUPPORTED", _("用户目录不支持测试连接")),
        ErrorCode("TEST_CONNECTION_FAILED", _("测试连接失败")),
        ErrorCode("TEST_FETCH_DATA_FAILED", _("测试获取数据失败")),
        ErrorCode("CANNOT_MANUAL_WRITE_INTO", _("该用户目录不能够手动写入数据")),
        ErrorCode("CATEGORY_TYPE_NOT_SUPPORTED", _("当前运行版本不支持此用户目录类型")),
        ErrorCode("PLUGIN_NOT_FOUND", _("找不到指定名称的插件")),
        ErrorCode("LOCAL_CATEGORY_NEEDS_EXCEL_FILE", _("本地目录需要Excel文件同步数据")),
        # 配置相关
        ErrorCode("CANNOT_FIND_SETTING_META", _("找不到对应的配置元信息")),
        ErrorCode("CANNOT_CREATE_SETTING", _("无法创建配置")),
        ErrorCode("CANNOT_UPDATE_SETTING", _("无法更新配置")),
        # 组织架构相关
        ErrorCode("CANNOT_FIND_DEPARTMENT", _("找不到对应的部门")),
        ErrorCode("DEPARTMENT_NAME_CONFLICT", _("同一个部门下子部门命名冲突")),
        # 用户字段相关
        ErrorCode("FIELD_IS_NOT_EDITABLE", _("字段不能被编辑")),
        ErrorCode("BUILTIN_FIELD_CANNOT_BE_DELETED", _("内置字段不能被删除")),
        # 用户 token 相关
        ErrorCode("PROFILE_TOKEN_EXPIRED", _("用户Token已过期，请重新申请")),
        ErrorCode("CANNOT_GET_TOKEN_HOLDER", _("无法获取有效的用户 Token")),
        # 权限相关
        # ErrorCode("ACTION_UNKNOWN", _("未知权限项")),
        # ErrorCode("ACTION_ID_MISSING", _("权限项缺失")),
        ErrorCode("CANNOT_DELETE_DEPARTMENT", _("不能删除部门")),
        ErrorCode("CANNOT_EXPORT_EMPTY_LOG", _("审计日志为空，无法导出")),
        # 用户字段
        ErrorCode("UNKNOWN_FIELD", _("未知自定义字段")),
        ErrorCode("CANNOT_FIND_PROFILE", _("无法找到用户")),
    ]
)<|MERGE_RESOLUTION|>--- conflicted
+++ resolved
@@ -124,7 +124,6 @@
         ErrorCode("USER_ALREADY_EXISTED", _("该目录下此用户名已存在"), status_code=HTTP_409_CONFLICT),
         ErrorCode("SAVE_USER_INFO_FAILED", _("保存用户信息失败")),
         ErrorCode("PASSWORD_DUPLICATED", _("新密码不能与最近{max_password_history}次密码相同")),
-<<<<<<< HEAD
         ErrorCode("TELEPHONE_NOT_PROVIDED", _("该用户没有绑定手机号，发送短信失败")),
         ErrorCode("TELEPHONE_MULTI_BOUND", _("该手机号被多个用户绑定，请输入具体的用户名或联系管理员处理")),
         ErrorCode("VERIFICATION_CODE_HAD_SEND", _("验证码已发送，有效时间为{effective_minutes}分钟")),
@@ -132,9 +131,7 @@
         ErrorCode("VERIFICATION_CODE_INVALID", _("验证码失效，请重新发送")),
         ErrorCode("VERIFICATION_CODE_FAILED", _("你所输入验证码错误，请重新输入")),
         ErrorCode("VERIFICATION_CODE_FAILED_MAX_COUNT", _("你所输入验证码错误，验证次数已达上限，请验证码过期后重试")),
-=======
         ErrorCode("OLD_PASSWORD_ERROR", _("原密码校验失败")),
->>>>>>> 4246028d
         # 上传文件相关
         ErrorCode("FILE_IMPORT_TOO_LARGE", _("上传文件过大")),
         ErrorCode("FILE_IMPORT_FORMAT_ERROR", _("上传文件格式错误")),
