--- conflicted
+++ resolved
@@ -108,20 +108,14 @@
         ErrorCode("PASSWORD_ERROR", _("账户或者密码错误，请重新输入"), 3210013),
         ErrorCode("USER_EXIST_MANY", _("存在多个同名账号，请联系管理员"), 3210014),
         ErrorCode("USER_IS_LOCKED", _("账号长时间未登录，已被冻结，请联系管理员"), 3210015),
-<<<<<<< HEAD
-        ErrorCode("PASSWORD_ERROR", _("账户名和密码不匹配"), 3210013),
-        ErrorCode("PASSWORD_DUPLICATED", _("新密码不能与最近{max_password_history}次密码相同")),
-        ErrorCode("PASSWORD_EXPIRED", _("该账户密码已到期，请修改密码后登录"), 3210018),
-        ErrorCode("TOO_MANY_TRY", _("密码输入错误次数过多，已被锁定"), 3210011),
-=======
         ErrorCode("USER_IS_DISABLED", _("账号已被管理员禁用，请联系管理员"), 3210016),
         ErrorCode("DOMAIN_UNKNOWN", _("未知登陆域"), 3210017),
         ErrorCode("PASSWORD_EXPIRED", _("该账户密码已到期"), 3210018),
->>>>>>> ccc5b584
         ErrorCode("CATEGORY_NOT_ENABLED", _("用户目录未启用"), 3210019),
         ErrorCode("ERROR_FORMAT", _("传入参数错误"), 3210020),
         ErrorCode("SHOULD_CHANGE_INITIAL_PASSWORD", _("平台分配的初始密码未修改"), 3210021),
         # 用户相关
+        ErrorCode("PASSWORD_DUPLICATED", _("新密码不能与最近{max_password_history}次密码相同")),
         ErrorCode("EMAIL_NOT_PROVIDED", _("该用户没有提供邮箱，发送邮件失败")),
         ErrorCode("USER_ALREADY_EXISTED", _("该目录下此用户名已存在"), status_code=HTTP_409_CONFLICT),
         ErrorCode("SAVE_USER_INFO_FAILED", _("保存用户信息失败")),
