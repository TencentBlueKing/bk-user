--- conflicted
+++ resolved
@@ -154,7 +154,15 @@
                         <bk-select
                           class="bk-select"
                           v-model="emailSelect"
+                        <bk-select
+                          class="bk-select"
+                          v-model="emailSelect"
                           @change="toggleEmail"
+                          :filterable="false"
+                          :clearable="false">
+                          <bk-option :id="OpenDialogSelect.inherit" :key="0" :name="$t('继承数据源')"></bk-option>
+                          <bk-option :id="OpenDialogSelect.custom" :key="1" :name="$t('自定义')"></bk-option>
+                        </bk-select>
                           :filterable="false"
                           :clearable="false">
                           <bk-option :id="OpenDialogSelect.inherit" :key="0" :name="$t('继承数据源')"></bk-option>
@@ -162,11 +170,18 @@
                         </bk-select>
                         <bk-input
                           v-if="emailSelect === OpenDialogSelect.inherit"
+                          v-if="emailSelect === OpenDialogSelect.inherit"
                           v-model="currentUserInfo.email"
+                          :disabled="true" />
                           :disabled="true" />
                         <bk-form-item v-else class="email-input" property="custom_email">
                           <bk-input v-model="currentUserInfo.custom_email" @enter="changeEmail" autofocus />
                         </bk-form-item>
+                        <bk-button
+                          text theme="primary" class="ml-[12px] mr-[12px]"
+                          @click="changeEmail"
+                          v-if="emailUpdateRestriction === emailEidtable.YES
+                            || emailSelect === OpenDialogSelect.inherit">
                         <bk-button
                           text theme="primary" class="ml-[12px] mr-[12px]"
                           @click="changeEmail"
@@ -188,11 +203,7 @@
                             && emailSelect === OpenDialogSelect.custom">
                           {{ $t('验证') }}
                         </bk-button>
-<<<<<<< HEAD
                         <bk-button text theme="primary" @click="cancelEditEmail" class="leading-[19px]">
-=======
-                        <bk-button text theme="primary" @click="cancelEditEmail">
->>>>>>> 3c8166de
                           {{ $t('取消') }}
                         </bk-button>
                       </div>
@@ -210,6 +221,11 @@
                           class="user-icon icon-edit"
                           @click="isEditEmail = true">
                         </i>
+                        <i
+                          v-if="emailUpdateRestriction !== emailEidtable.No"
+                          class="user-icon icon-edit"
+                          @click="isEditEmail = true">
+                        </i>
                       </div>
                     </div>
                   </li>
@@ -222,7 +238,15 @@
                         <bk-select
                           class="bk-select"
                           v-model="phoneSelect"
+                        <bk-select
+                          class="bk-select"
+                          v-model="phoneSelect"
                           @change="togglePhone"
+                          :filterable="false"
+                          :clearable="false">
+                          <bk-option :id="OpenDialogSelect.inherit" :key="0" :name="$t('继承数据源')"></bk-option>
+                          <bk-option :id="OpenDialogSelect.custom" :key="0" :name="$t('自定义')"></bk-option>
+                        </bk-select>
                           :filterable="false"
                           :clearable="false">
                           <bk-option :id="OpenDialogSelect.inherit" :key="0" :name="$t('继承数据源')"></bk-option>
@@ -230,10 +254,12 @@
                         </bk-select>
                         <bk-form-item
                           v-if="phoneSelect === OpenDialogSelect.inherit"
+                          v-if="phoneSelect === OpenDialogSelect.inherit"
                           class="phone-input">
                           <phoneInput
                             style="width: 269px"
                             :form-data="currentUserInfo"
+                            :disabled="true"
                             :disabled="true"
                             autofocus="autofocus"
                           />
@@ -248,6 +274,11 @@
                             @change-tel-error="changeTelError"
                             @keydown.enter="changePhone" />
                         </bk-form-item>
+                        <bk-button
+                          text theme="primary" class="ml-[12px] mr-[12px]"
+                          @click="changePhone"
+                          v-if="phoneUpdateRestriction === phoneEidtable.YES
+                            || phoneSelect === OpenDialogSelect.inherit">
                         <bk-button
                           text theme="primary" class="ml-[12px] mr-[12px]"
                           @click="changePhone"
@@ -268,11 +299,7 @@
                             && phoneSelect === OpenDialogSelect.custom">
                           {{ $t('验证') }}
                         </bk-button>
-<<<<<<< HEAD
                         <bk-button text theme="primary" @click="cancelEditPhone" class="leading-[19px]">
-=======
-                        <bk-button text theme="primary" @click="cancelEditPhone">
->>>>>>> 3c8166de
                           {{ $t('取消') }}
                         </bk-button>
                       </div>
@@ -285,6 +312,11 @@
                             ? currentUserInfo.phone
                             : currentUserInfo.custom_phone }}
                         </span>
+                        <i
+                          v-if="phoneUpdateRestriction !== phoneEidtable.No"
+                          class="user-icon icon-edit"
+                          @click="isEditPhone = true">
+                        </i>
                         <i
                           v-if="phoneUpdateRestriction !== phoneEidtable.No"
                           class="user-icon icon-edit"
@@ -440,12 +472,24 @@
         :cur-email-text="curEmail"
         :cur-phone-text="curPhone">
       </verifyIdentityInfoDialog>
+      <!-- 邮箱、手机号编辑验证 -->
+      <verifyIdentityInfoDialog
+        v-model:is-show="showVerifyDialog"
+        :current-verify-config="currentVerifyConfig"
+        :user-id="currentUserInfo.id"
+        :cur-email-text="curEmail"
+        :cur-phone-text="curPhone">
+      </verifyIdentityInfoDialog>
     </template>
   </bk-resize-layout>
 </template>
 
 <script setup lang="ts">
 import { bkTooltips as vBkTooltips, Message } from 'bkui-vue';
+import { computed, inject, nextTick, onMounted, reactive, ref, watch } from 'vue';
+
+import { emailEidtable, OpenDialogSelect, OpenDialogType, phoneEidtable  } from './openDialogType';
+import verifyIdentityInfoDialog from './verifyIdentityInfoDialog.vue';
 import { computed, inject, nextTick, onMounted, reactive, ref, watch } from 'vue';
 
 import { emailEidtable, OpenDialogSelect, OpenDialogType, phoneEidtable  } from './openDialogType';
@@ -543,6 +587,8 @@
     canChangePassword.value = featureRes.data.can_change_password;
     emailUpdateRestriction.value = featureRes.data.email_update_restriction;
     phoneUpdateRestriction.value = featureRes.data.phone_update_restriction;
+    emailUpdateRestriction.value = featureRes.data.email_update_restriction;
+    phoneUpdateRestriction.value = featureRes.data.phone_update_restriction;
     extrasList.value = [...currentUserInfo.value.extras];
     customEmail.value = userRes.data.custom_email;
     customPhone.value = userRes.data.custom_phone;
@@ -698,6 +744,9 @@
 const toggleEmail = (value: OpenDialogSelect) => {
   const currentInherit = value === OpenDialogSelect.inherit;
   currentUserInfo.value.is_inherited_email = currentInherit;
+const toggleEmail = (value: OpenDialogSelect) => {
+  const currentInherit = value === OpenDialogSelect.inherit;
+  currentUserInfo.value.is_inherited_email = currentInherit;
   nextTick(() => {
     if (!currentInherit) {
       currentUserInfo.value.custom_email = customEmail.value;
@@ -710,11 +759,6 @@
 const changeEmail = async () => {
   const result = await formRef.value.validate().catch(() => false);
   if (!result) return;
-<<<<<<< HEAD
-=======
-  isInheritedEmail.value = currentUserInfo.value.is_inherited_email;
-  customEmail.value = currentUserInfo.value.custom_email;
->>>>>>> 3c8166de
   patchUsersEmail({
     id: currentUserInfo.value.id,
     is_inherited_email: currentUserInfo.value.is_inherited_email,
@@ -751,11 +795,23 @@
   ? OpenDialogSelect.custom
   : OpenDialogSelect.inherit);
 
+const emailSelect = ref(currentUserInfo.value.is_inherited_email === false
+  ? OpenDialogSelect.custom
+  : OpenDialogSelect.inherit);
+
+const phoneSelect = ref(currentUserInfo.value.is_inherited_phone === false
+  ? OpenDialogSelect.custom
+  : OpenDialogSelect.inherit);
+
 // 切换手机号
 const togglePhone = (value: OpenDialogSelect) => {
   const currentInherit = value === OpenDialogSelect.inherit;
   currentUserInfo.value.is_inherited_phone = currentInherit;
+const togglePhone = (value: OpenDialogSelect) => {
+  const currentInherit = value === OpenDialogSelect.inherit;
+  currentUserInfo.value.is_inherited_phone = currentInherit;
   nextTick(() => {
+    if (currentInherit) return telError.value = false;
     if (currentInherit) return telError.value = false;
     currentUserInfo.value.custom_phone = customPhone.value;
     const phoneInput = document.querySelectorAll('.phone-input input');
@@ -834,7 +890,6 @@
 });
 
 // 验证身份信息下的邮箱或手机号
-<<<<<<< HEAD
 const verifyIdentityInfo = async (type: OpenDialogType, value: VerifyData | string) => {
   if (type === OpenDialogType.phone && telError.value) {
     return;
@@ -843,10 +898,6 @@
     const result = await formRef.value.validate();
     if (!result) return;
   }
-=======
-const verifyIdentityInfo = (type: OpenDialogType, value: VerifyData) => {
-  if (telError.value) return;
->>>>>>> 3c8166de
   currentVerifyConfig.type = type;
   currentVerifyConfig.data = value;
   showVerifyDialog.value = true;
@@ -1222,6 +1273,9 @@
                     .bk-select {
                       width: 106px;
                     }
+                    .bk-select {
+                      width: 106px;
+                    }
                     .bk-input {
                       width: 269px;
                     }
