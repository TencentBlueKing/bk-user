--- conflicted
+++ resolved
@@ -143,10 +143,7 @@
 import router from '@/router';
 import { useUser } from '@/store';
 import { logoConvert } from '@/utils';
-<<<<<<< HEAD
 import { getVersionLogs, getTenantInfo } from '@/http';
-=======
->>>>>>> 70cbdd9a
 
 const state = reactive({
   logoutDropdown: false,
