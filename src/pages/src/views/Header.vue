--- conflicted
+++ resolved
@@ -90,10 +90,7 @@
 
 import { logout } from '@/common/auth';
 import Login from '@/components/layouts/Login.vue';
-<<<<<<< HEAD
-=======
 import router from '@/router';
->>>>>>> fb284b7f
 import { useUser } from '@/store/user';
 
 const state = reactive({
@@ -153,14 +150,11 @@
 ]);
 const toLink = (item: any) => {
   window.open(item.url, '_blank');
-<<<<<<< HEAD
-=======
 };
 const toIndividualCenter = () => {
   router.push({
     name: 'personalCenter',
   });
->>>>>>> fb284b7f
 };
 </script>
 
