<template>
  <div class="opt-more absolute right-[12px] top-0" v-clickoutside="handleClickOutside">
    <bk-dropdown
      trigger="manual"
      :is-show="dropdownVisible"
    >
      <span
        class="user-icon icon-more !leading-[32px] p-[2px] hover:bg-[#DCDEE5] rounded-[2px]"
        @click="dropdownVisible = !dropdownVisible">
      </span>
      <template #content>
        <bk-dropdown-menu>
          <bk-dropdown-item
            v-for="item in deptDropdownList"
            :key="item.name"
            @click.prevent="item.action(dept)"
          >
            {{ item.name }}
          </bk-dropdown-item>
          <div v-if="!isCollaboration">
            <div class="border-t border-[#EAEBF0] mx-[12px] my-[4px]"></div>
            <bk-dropdown-item
              @click.prevent="handleDelete"
            >
              {{ $t('删除组织') }}
            </bk-dropdown-item>
          </div>
        </bk-dropdown-menu>
      </template>
    </bk-dropdown>


    <bk-dialog
      :is-show="orgDialogVisible"
      :title="isAddSubOrg ? $t('添加子组织') : $t('重命名')"
      height="200"
      @closed="orgDialogVisible = false"
      @confirm="handleOrg"
    >
      <bk-form form-type="vertical" class="mt-[10px]">
        <bk-form-item
          :label="$t('组织名称')"
          :required="true"
        >
          <bk-input v-model="deptName"></bk-input>
        </bk-form-item>
      </bk-form>
    </bk-dialog>
  </div>
</template>


<<<<<<< HEAD
<script setup lang="ts">
import { clickoutside as vClickoutside } from 'bkui-vue';
import { computed, ref   } from 'vue';
=======
<script setup lang="ts">import { clickoutside as vClickoutside, InfoBox } from 'bkui-vue';
import { computed, h, ref } from 'vue';
>>>>>>> ca0bb3e0

import { addDepartment, deleteDepartment, updateDepartment } from '@/http/organizationFiles';
import { t } from '@/language/index';

const props = defineProps({
  dept: {
    type: Object,
    default: () => ({}),
  },
  tenant: {
    type: Object,
    default: () => ({}),
  },
  isCollaboration: {
    type: Boolean,
    default: false,
  },
});

const emits = defineEmits(['updateNode', 'addNode', 'deleteNode']);

const deptName = ref(props.dept.name);

const dropdownVisible = ref(false);

const orgDialogVisible = ref(false);
const isAddSubOrg = ref(false);

const defaultDropdownList = ref<any[]>([
  {
    name: t('添加子组织'),
    action: () => {
      dropdownVisible.value = false;
      isAddSubOrg.value = true;
      orgDialogVisible.value = true;
      deptName.value = '';
    },
  },
  {
    name: t('重命名'),
    action: () => {
      dropdownVisible.value = false;
      isAddSubOrg.value = false;
      orgDialogVisible.value = true;
    },
  },
]);

const collaborationDropdownList = ref<any[]>([
  {
    name: t('协同配置'),
    action: () => {
    },
  },
]);

const deptDropdownList = computed(() => (props.isCollaboration
  ? collaborationDropdownList.value
  : defaultDropdownList.value));

const handleClickOutside = () => {
  setTimeout(() => {
    dropdownVisible.value = false;
  });
};

/**
 * 删除
 */
const handleDelete = () => {
  dropdownVisible.value = false;
  InfoBox({
    title: t('确认删除该组织？'),
    subTitle: h(
      'div',
      {},
      [
        h(
          'p',
          {
            style: {
              color: '#313238',
              paddingBottom: '10px',
            },
          },
          `${t('组织')}: ${props.dept.name}`,
        ),
        h(
          'p',
          {},
          t('删除该组织同时会删除其下用户与子组织，请谨慎操作'),
        ),
      ],
    ),
    onConfirm: () => {
      deleteDepartment(props.dept.id).then(() => {
        emits('deleteNode', props.dept.id);
      });
    },
  });
};

/**
 * @description 创建租户部门/更新租户部门
 */
const handleOrg = () => {
  orgDialogVisible.value = false;
  if (isAddSubOrg.value) {
    const newOrg = {
      name: deptName.value,
      parent_department_id: props.dept.id,
    };
    addDepartment(props.tenant.id, newOrg).then((res) => {
      const node = {
        id: res.data.id,
        name: deptName.value,
        has_children: false,
      };
      emits('addNode', props.dept.id, node);
    });
  } else {
    updateDepartment(props.dept.id, { name: deptName.value }).then(() => {
      const node = {
        ...props.dept,
        name: deptName.value,
      };
      emits('updateNode', node);
    });
  }
};
</script><|MERGE_RESOLUTION|>--- conflicted
+++ resolved
@@ -50,14 +50,9 @@
 </template>
 
 
-<<<<<<< HEAD
 <script setup lang="ts">
-import { clickoutside as vClickoutside } from 'bkui-vue';
-import { computed, ref   } from 'vue';
-=======
-<script setup lang="ts">import { clickoutside as vClickoutside, InfoBox } from 'bkui-vue';
+import { clickoutside as vClickoutside, InfoBox } from 'bkui-vue';
 import { computed, h, ref } from 'vue';
->>>>>>> ca0bb3e0
 
 import { addDepartment, deleteDepartment, updateDepartment } from '@/http/organizationFiles';
 import { t } from '@/language/index';
