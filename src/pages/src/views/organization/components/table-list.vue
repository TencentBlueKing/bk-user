--- conflicted
+++ resolved
@@ -106,19 +106,11 @@
                   {{ item.organization_paths[0] }}
                 </bk-overflow-title>
                 <bk-tag
-<<<<<<< HEAD
-                  v-if="item.organization_paths.length > 0"
-                  theme="info"
-                  class="inline-block !m-0 h-[20px] !ml-[2px]"
-                  v-bk-tooltips="{ content: item.organization_paths.join('\n'), boundary: 'parent' }"
-                >
-=======
                 v-if="item.organization_paths.length > 1"
                 theme="info"
                 class="inline-block !m-0 h-[20px] !ml-[2px]"
                 v-bk-tooltips="{ content: item.organization_paths.join('\n'), boundary: 'parent' }"
               >
->>>>>>> 41eb9779
                 +{{ item.organization_paths.length }}
               </bk-tag>
             </p>
@@ -545,11 +537,7 @@
   /** 判断当前表格需要展示的列 */
   const columnsRender = computed(() => {
     // const showColumns = JSON.parse(JSON.stringify(columns));
-<<<<<<< HEAD
     return isLocalDataSource.value ? [...selectionColumns, ...hasOperationColumns] : hasOperationColumns;
-=======
-    return isLocalDataSource.value ? [...selectionColumns, ...hasOperationColumns] : columns;
->>>>>>> 41eb9779
   });
   const tableColumns = computed(() => {
     return isCollaborativeUsers.value ? columns : columnsRender.value;
