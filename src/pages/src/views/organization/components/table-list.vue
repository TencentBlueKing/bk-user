--- conflicted
+++ resolved
@@ -172,17 +172,11 @@
         >
             <bk-form-item :label="$t('新密码')" required>
                 <bk-input :style="{width: '80%'}"
-                    v-model="password"
-<<<<<<< HEAD
-                    type="password"
-                    clearable
-                    :placeholder="passwordTips.join('、')"
-                    v-bk-tooltips="{ content: passwordTips.join('\n'), theme: 'light' }"
-                />
-=======
-                    :type="isPassword ? 'password' : 'text'"
-                    :placeholder="passwordTips"
-                    clearable
+                  v-model="password"
+                  clearable
+                  :placeholder="passwordTips.join('、')"
+                  v-bk-tooltips="{ content: passwordTips.join('\n'), theme: 'light' }"
+                  :type="isPassword ? 'password' : 'text'"
                 >
                 <template #suffix v-if="!isPassword">
                   <span
@@ -192,7 +186,6 @@
                 </span>
                 </template>
                 </bk-input>
->>>>>>> d1654d9a
                 <bk-button outline theme="primary" @click="randomPasswordHandle">{{$t('随机生成')}}</bk-button>
             </bk-form-item>
         </bk-form>
@@ -293,12 +286,8 @@
   const getUsersValue = ref([]);
   const getUserList = ref([]);
   const chooseDepartments = ref([]);
-<<<<<<< HEAD
   const passwordTips = ref([]);
-=======
-  const passwordTips = ref('');
   const isPassword = ref(false);
->>>>>>> d1654d9a
   /** 是否为本地数据源 */
   const isLocalDataSource = computed(() => {
     return appStore.currentTenant?.data_source?.plugin_id === 'local';
