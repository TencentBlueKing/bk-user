--- conflicted
+++ resolved
@@ -482,13 +482,8 @@
   ]);
   const tableData = ref([]);
   const renderOperation = ({ row, column, index }) => {
-<<<<<<< HEAD
     if (isLocalDataSource.value) {
       return (<span>
-=======
-    const list = isLocalDataSource.value ? rowOperation : rowOperation.slice(0, 1);
-    return (<span>
->>>>>>> d2594e40
         <label class="table-operate" onClick={() => editInfoHandle(row, true)}>{t('编辑')}</label>
         <bk-popover
           ext-cls="operate-popover"
@@ -531,8 +526,8 @@
     }
     return rowOperation.slice(0, 1).map(item => <label class="table-operate"
       onClick={() => {
-      detailsInfo.value = row;
-      item.handle(false, row);
+        detailsInfo.value = row;
+        item.handle(false, row);
     }}>{ operationLabel(item, row) }</label>)
   }
   const selectionColumns = reactive([{
@@ -548,10 +543,6 @@
   const hasOperationColumns = [...columns, ...operationColumns]
   /** 判断当前表格需要展示的列 */
   const columnsRender = computed(() => {
-<<<<<<< HEAD
-=======
-    // const showColumns = JSON.parse(JSON.stringify(columns));
->>>>>>> d2594e40
     return isLocalDataSource.value ? [...selectionColumns, ...hasOperationColumns] : hasOperationColumns;
   });
   const tableColumns = computed(() => {
