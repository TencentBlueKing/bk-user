--- conflicted
+++ resolved
@@ -9,139 +9,137 @@
   -->
 <template>
   <div :class="['look-user-info-wrapper',{ 'forbid-operate': isForbid }]">
-    <div class="action-btn-wrapper" v-if="currentCategoryType === 'local'">
-      <bk-button :disabled="isStatus" theme="primary" class="editor-btn" @click="editProfile">
-        {{$t('编辑')}}
-      </bk-button>
-      <template v-if="!isStatus">
-        <bk-button theme="default" :class="['editor-btn',{ 'forbidMark': isForbid }]" @click="changeStatus">
-          {{!isForbid ? $t('禁用') : $t('启用')}}
+    <div class="look-user-info">
+      <div class="action-btn-wrapper" v-if="currentCategoryType === 'local'">
+        <bk-button :disabled="isStatus" theme="primary" class="editor-btn" @click="editProfile">
+          {{$t('编辑')}}
         </bk-button>
-        <template v-if="isAdmin">
-          <bk-button theme="default" class="editor-btn" disabled>
-            {{$t('删除')}}
+        <template v-if="!isStatus">
+          <bk-button theme="default" :class="['editor-btn',{ 'forbidMark': isForbid }]" @click="changeStatus">
+            {{!isForbid ? $t('禁用') : $t('启用')}}
+          </bk-button>
+          <template v-if="isAdmin">
+            <bk-button theme="default" class="editor-btn" disabled>
+              {{$t('删除')}}
+            </bk-button>
+          </template>
+          <template v-else>
+            <bk-button theme="default" :class="['editor-btn',{ 'forbidMark': isForbid }]" @click="deleteProfile">
+              {{$t('删除')}}
+            </bk-button>
+          </template>
+        </template>
+        <template v-else>
+          <bk-button theme="default" @click="restoreProfile">
+            {{$t('恢复')}}
           </bk-button>
         </template>
-        <template v-else>
-          <bk-button theme="default" :class="['editor-btn',{ 'forbidMark': isForbid }]" @click="deleteProfile">
-            {{$t('删除')}}
+        <div class="reset">
+          <bk-button :disabled="isStatus" theme="default" @click="showResetDialog">
+            {{$t('重置密码')}}
           </bk-button>
-        </template>
-      </template>
-      <template v-else>
-        <bk-button theme="default" @click="restoreProfile">
-          {{$t('恢复')}}
-        </bk-button>
-      </template>
-      <div class="reset">
-        <bk-button :disabled="isStatus" theme="default" @click="showResetDialog">
-          {{$t('重置密码')}}
-        </bk-button>
-        <div class="reset-dialog" v-if="isShowReset" v-click-outside="closeResetDialog">
-          <i class="arrow"></i>
-          <template v-if="isAdmin">
-            <h4 class="title">{{$t('原密码')}}</h4>
+          <div class="reset-dialog" v-if="isShowReset" v-click-outside="closeResetDialog">
+            <i class="arrow"></i>
+            <template v-if="isAdmin">
+              <h4 class="title">{{$t('原密码')}}</h4>
+              <p class="pw-input-text">
+                <input
+                  autocomplete="old-password"
+                  :type="passwordInputType['oldPassword']"
+                  :placeholder="$t('请输入原密码')"
+                  :class="['editor-password',{ 'input-error': isCorrectOldPw }]"
+                  :maxlength="32"
+                  v-model="oldPassword"
+                  v-focus
+                  @focus="isCorrectOldPw = false" />
+                <i :class="['bk-icon', oldPasswordIconClass]" @click="changePasswordInputType('oldPassword')"></i>
+              </p>
+            </template>
+            <h4 class="title">{{$t('重置密码')}}</h4>
             <p class="pw-input-text">
+              <input type="text" class="hidden-password-input">
+              <input type="password" class="hidden-password-input">
               <input
-                autocomplete="old-password"
-                :type="passwordInputType['oldPassword']"
-                :placeholder="$t('请输入原密码')"
-                :class="['editor-password',{ 'input-error': isCorrectOldPw }]"
+                autocomplete="new-password"
+                :type="passwordInputType['newPassword']"
+                :placeholder="$t('请输入新密码')"
+                :class="['editor-password',{ 'input-error': isCorrectPw }]"
                 :maxlength="32"
-                v-model="oldPassword"
+                v-model="newPassword"
                 v-focus
-                @focus="isCorrectOldPw = false" />
-              <i :class="['bk-icon', oldPasswordIconClass]" @click="changePasswordInputType('oldPassword')"></i>
+                @focus="isCorrectPw = false" />
+              <i :class="['bk-icon', passwordIconClass]" @click="changePasswordInputType('newPassword')"></i>
             </p>
-          </template>
-          <h4 class="title">{{$t('重置密码')}}</h4>
-          <p class="pw-input-text">
-            <input type="text" class="hidden-password-input">
-            <input type="password" class="hidden-password-input">
-            <input
-              autocomplete="new-password"
-              :type="passwordInputType['newPassword']"
-              :placeholder="$t('请输入新密码')"
-              :class="['editor-password',{ 'input-error': isCorrectPw }]"
-              :maxlength="32"
-              v-model="newPassword"
-              v-focus
-              @focus="isCorrectPw = false" />
-            <i :class="['bk-icon', passwordIconClass]" @click="changePasswordInputType('newPassword')"></i>
-          </p>
-          <div class="reset-btn">
-            <bk-button theme="primary" class="editor-btn" @click="confirmReset">{{$t('确认')}}</bk-button>
-            <bk-button theme="default" class="editor-btn" @click="isShowReset = false">{{$t('取消')}}</bk-button>
+            <div class="reset-btn">
+              <bk-button theme="primary" class="editor-btn" @click="confirmReset">{{$t('确认')}}</bk-button>
+              <bk-button theme="default" class="editor-btn" @click="isShowReset = false">{{$t('取消')}}</bk-button>
+            </div>
           </div>
         </div>
       </div>
-    </div>
-    <div class="user-detail" data-test-id="activeFieldsData">
-      <div class="user-avatar-wrapper" :style="showUserInfo ? 'display: block' : 'display: none'">
-        <img :src="localAvatar || currentProfile.logo" width="68" height="68" @error="handleLoadAvatarError" />
-        <p v-if="isForbid" class="forbid-text">{{currentProfile.status === 'DISABLED' ? $t('已禁用') : $t('已锁定')}}</p>
+      <div class="user-detail" data-test-id="activeFieldsData">
+        <div class="user-avatar-wrapper" :style="showUserInfo ? 'display: block' : 'display: none'">
+          <img :src="localAvatar || currentProfile.logo" width="68" height="68" @error="handleLoadAvatarError" />
+          <p v-if="isForbid" class="forbid-text">{{currentProfile.status === 'DISABLED' ? $t('已禁用') : $t('已锁定')}}</p>
+        </div>
+        <ul v-if="fieldsList.length">
+          <li class="infor-content-list">
+            <h4 class="title" @click="isUserInfo">
+              <i :class="['bk-icon', showUserInfo ? 'icon-down-shape' : 'icon-up-shape']" />
+              {{$t('用户信息')}}
+            </h4>
+            <div
+              :class="showUserInfo ? 'specific-text' : 'isHide'"
+              v-for="(fieldInfo, index) in activeFieldsList" :key="index">
+              <span class="name" v-bk-overflow-tips>{{fieldInfo.name}}</span>
+              <span class="gap">：</span>
+              <div class="desc" v-if="fieldInfo.key === 'telephone'" @click="viewTelephone">
+                <p :class="['text', { 'phone': phoneNumber === $t('点击查看') }]">{{phoneNumber}}</p>
+              </div>
+              <div class="desc" v-else>
+                <p v-if="fieldInfo.key === 'account_expiration_date'" class="text">
+                  {{getExpireDays(fieldInfo.value)}}
+                </p>
+                <p v-else class="text">{{$xssVerification(fieldInfo.value || '') || '--'}}</p>
+              </div>
+            </div>
+          </li>
+          <li class="infor-content-list">
+            <h4 class="title" @click="isUserSetting">
+              <i :class="['bk-icon', showUserSetting ? 'icon-down-shape' : 'icon-up-shape']" />
+              {{$t('用户设置')}}
+            </h4>
+            <div :style="showUserSetting ? 'display: block' : 'display: none'">
+              <div class="specific-text">
+                <span class="name">{{$t('所在组织')}}</span>
+                <span class="gap">：</span>
+                <p class="desc">
+                  <template v-for="(item, index) in currentProfile.department_name">
+                    <span :key="index" class="text" v-bk-overflow-tips>{{item}}</span>
+                  </template>
+                </p>
+              </div>
+              <div class="specific-text">
+                <span class="name">{{$t('直接上级')}}</span>
+                <span class="gap">：</span>
+                <p class="desc">
+                  <span class="text tag-text" v-if="currentProfile.leader && currentProfile.leader.length">
+                    {{switchTag(currentProfile.leader)}}
+                  </span>
+                  <span class="text" v-else>--</span>
+                </p>
+              </div>
+              <div class="specific-text">
+                <span class="name">{{$t('密码有效期')}}</span>
+                <span class="gap">：</span>
+                <p class="desc">
+                  <span class="text">{{passwordValidDays}}</span>
+                </p>
+              </div>
+            </div>
+          </li>
+        </ul>
       </div>
-      <ul v-if="fieldsList.length">
-        <li class="infor-content-list">
-          <h4 class="title" @click="isUserInfo">
-            <i :class="['bk-icon', showUserInfo ? 'icon-down-shape' : 'icon-up-shape']" />
-            {{$t('用户信息')}}
-          </h4>
-          <div
-            :class="showUserInfo ? 'specific-text' : 'isHide'"
-            v-for="(fieldInfo, index) in activeFieldsList" :key="index">
-            <span class="name" v-bk-overflow-tips>{{fieldInfo.name}}</span>
-            <span class="gap">：</span>
-            <div class="desc" v-if="fieldInfo.key === 'telephone'" @click="viewTelephone">
-              <p :class="['text', { 'phone': phoneNumber === $t('点击查看') }]">{{phoneNumber}}</p>
-            </div>
-            <div class="desc" v-else>
-<<<<<<< HEAD
-              <p class="text">{{$t($xssVerification(fieldInfo.value || '')) || '--'}}</p>
-=======
-              <p v-if="fieldInfo.key === 'account_expiration_date'" class="text">
-                {{getExpireDays(fieldInfo.value)}}
-              </p>
-              <p v-else class="text">{{$xssVerification(fieldInfo.value || '') || '--'}}</p>
->>>>>>> fe602fab
-            </div>
-          </div>
-        </li>
-        <li class="infor-content-list">
-          <h4 class="title" @click="isUserSetting">
-            <i :class="['bk-icon', showUserSetting ? 'icon-down-shape' : 'icon-up-shape']" />
-            {{$t('用户设置')}}
-          </h4>
-          <div :style="showUserSetting ? 'display: block' : 'display: none'">
-            <div class="specific-text">
-              <span class="name">{{$t('所在组织')}}</span>
-              <span class="gap">：</span>
-              <p class="desc">
-                <template v-for="(item, index) in currentProfile.department_name">
-                  <span :key="index" class="text" v-bk-overflow-tips>{{item}}</span>
-                </template>
-              </p>
-            </div>
-            <div class="specific-text">
-              <span class="name">{{$t('直接上级')}}</span>
-              <span class="gap">：</span>
-              <p class="desc">
-                <span class="text tag-text" v-if="currentProfile.leader && currentProfile.leader.length">
-                  {{switchTag(currentProfile.leader)}}
-                </span>
-                <span class="text" v-else>--</span>
-              </p>
-            </div>
-            <div class="specific-text">
-              <span class="name">{{$t('密码有效期')}}</span>
-              <span class="gap">：</span>
-              <p class="desc">
-                <span class="text">{{passwordValidDays}}</span>
-              </p>
-            </div>
-          </div>
-        </li>
-      </ul>
     </div>
   </div>
 </template>
@@ -256,10 +254,18 @@
     // 获取用户信息
     getUserInfo() {
       this.activeFieldsList.forEach((item) => {
-        if ((item.options || []).length > 0) {
+        if ((item.options || []).length > 0 && item.type === 'one_enum') {
           item.options.map((key) => {
             if (key.id === this.currentProfile[item.key] || key.id === Number(this.currentProfile[item.key])) {
               item.value = this.$t(key.value);
+            }
+          });
+        } else if ((item.options || []).length > 0 && item.type === 'multi_enum') {
+          const valList = [];
+          item.options.map((key) => {
+            if (this.currentProfile[item.key].includes(key.id)) {
+              valList.push(this.$t(key.value));
+              item.value = valList.join(',');
             }
           });
         } else if (this.timerMap.includes(item.key)) {
@@ -470,7 +476,13 @@
 
 .look-user-info-wrapper {
   height: 100%;
-  padding: 24px 40px;
+  overflow: hidden;
+  overflow-y: auto;
+
+  @include scroller($backgroundColor: #e6e9ea, $width: 4px);
+  .look-user-info {
+    padding: 24px;
+  }
 
   &.forbid-operate {
     .bk-button {
