<template>
  <div class="organization-tree-wrapper">
    <div class="tree-main">
      <bk-tree
        :data="treeData"
        label="name"
        children="children"
        :node-content-action="['selected', 'expand', 'click', 'collapse']"
        @node-click="handleNodeClick"
      >
        <template #nodeAction="item">
          <span v-if="!item.__attr__.isRoot" style="color: #979ba5;">
            <DownShape v-if="item.__attr__.hasChild && item.__attr__.isOpen" />
            <RightShape
              v-if="item.__attr__.hasChild && !item.__attr__.isOpen"
            />
          </span>
        </template>
        <template #nodeType="item">
          <i
            class="user-icon icon-homepage"
            v-if="item.__attr__.isRoot && item.default"
          />
          <span
            class="icon-text"
            v-else-if="item.__attr__.isRoot && !item.default"
          >
            {{ item.name.charAt(0).toUpperCase() }}
          </span>
          <i class="bk-sq-icon icon-file-close" v-else />
        </template>
        <template #node="item">
          <span>{{ item.name }}</span>
        </template>
        <template #nodeAppend="item">
          <span class="user-number">{{ item.id }}</span>
          <bk-dropdown
            trigger="click"
            placement="bottom-start"
            ref="dropdownMenu"
          >
            <i class="user-icon icon-more"></i>
            <template #content>
              <bk-dropdown-menu>
                <bk-dropdown-item
                  v-for="(child, index) in submenu"
                  :key="index"
                  @click="handleClick(child.type, item)">
                  {{ child.name }}
                </bk-dropdown-item>
              </bk-dropdown-menu>
            </template>
          </bk-dropdown>
        </template>
      </bk-tree>
    </div>
  </div>
</template>

<<<<<<< HEAD
<script setup lang="tsx">
=======
<script setup lang="ts">
>>>>>>> fb284b7f
import { DownShape, RightShape } from 'bkui-vue/lib/icon';
import { reactive, ref } from 'vue';

import { copy } from '@/utils';

const emits = defineEmits(['changeNode']);

const dropdownMenu = ref();

const submenu = [
  {
    name: '复制组织ID',
    type: 'id',
  },
  {
    name: '复制组织名称',
    type: 'name',
  },
];

const treeData = reactive([
  {
    name: '总公司',
    title: '总公司',
    expanded: true,
    id: 2,
    default: true,
    type: 'local',
    children: [
      {
        name: '深圳公司',
        title: '深圳公司',
        id: 3,
        children: [{ name: '测试组织', title: '测试组织', id: 4 }],
      },
      {
        title: '上海分公司',
        name: '上海分公司',
        id: 5,
        children: [{ name: '测试组织', title: '测试组织', id: 6 }],
      },
    ],
  },
  {
    name: 'test',
    title: 'test',
    id: 7,
    default: false,
    type: 'ldap',
    children: [
      {
        title: 'test1',
        name: 'test1',
        id: 8,
        children: [],
      },
    ],
  },
]);
const handleNodeClick = (node: any) => {
  emits('changeNode', node);
};
const handleClick = (type: string, item: any) => {
  copy(item[type]);
};
</script>

<style lang="less" scoped>
.organization-tree-wrapper {
  width: 280px;
  height: 100%;
  min-width: 280px;
  background: #fff;
  box-shadow: 0 2px 4px 0 #0000001a, 0 2px 4px 0 #1919290d;

  .tree-main {
    height: calc(100% - 52px);
  }
}

:deep(.bk-tree) {
  height: 100%;

  .bk-node-row {
    .bk-tree-node {
      height: 36px;
      line-height: 36px;
    }

    &:hover {
      background: #f0f1f5;

      .icon-homepage {
        color: #c4c6cc;
      }

      .icon-more {
        display: block;
        font-size: 18px;
      }

      .user-number {
        display: none;
      }
    }
  }

  .bk-node-row.is-selected {
    background-color: #e1ecff;

    .bk-node-text {
      color: #3a84ff;
    }

    .icon-homepage {
      color: #3a84ff;
    }

    .icon-text {
      background: #3a84ff;
    }

    .icon-more {
      display: block;
      font-size: 18px;
    }

    .user-number {
      display: none;
    }
  }

  .icon-homepage {
    padding-right: 5px;
    font-size: 18px;
    color: #c4c6cc;
  }

  .icon-text {
    width: 18px;
    height: 18px;
    margin-right: 5px;
    font-weight: 700;
    line-height: 18px;
    color: #fff;
    text-align: center;
    background: #c4c6cc;
    border-radius: 4px;
  }

  .icon-file-close {
    padding-right: 5px;
    font-size: 18px;
    color: #a3c5fd;
  }

  .bk-node-row.is-selected:hover {
    background-color: #e1ecff;
  }

  .bk-tree-node {
    padding: 0 12px;

    .bk-node-text {
      color: #63656e;
    }

    .user-number {
      font-size: 12px;
      color: #c4c6cc;
    }

    .icon-more {
      display: none;
    }
  }
}
</style><|MERGE_RESOLUTION|>--- conflicted
+++ resolved
@@ -57,11 +57,7 @@
   </div>
 </template>
 
-<<<<<<< HEAD
-<script setup lang="tsx">
-=======
 <script setup lang="ts">
->>>>>>> fb284b7f
 import { DownShape, RightShape } from 'bkui-vue/lib/icon';
 import { reactive, ref } from 'vue';
 
