--- conflicted
+++ resolved
@@ -149,11 +149,7 @@
   </div>
 </template>
 
-<<<<<<< HEAD
-<script setup lang="tsx">
-=======
 <script setup lang="ts">
->>>>>>> fb284b7f
 import { computed, reactive, ref } from 'vue';
 import { useRoute } from 'vue-router';
 
