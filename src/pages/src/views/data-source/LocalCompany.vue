--- conflicted
+++ resolved
@@ -16,11 +16,7 @@
   </bk-tab>
 </template>
 
-<<<<<<< HEAD
-<script setup lang="tsx">
-=======
 <script setup lang="ts">
->>>>>>> fb284b7f
 import { reactive, ref } from 'vue';
 
 import { useMenuInfo } from '@/hooks/useMenuInfo';
@@ -30,11 +26,7 @@
 const active = ref('local');
 const panels = reactive([
   { name: 'local', label: '本公司' },
-<<<<<<< HEAD
-  // { name: "other", label: "其他公司" },
-=======
   // { name: 'other', label: '其他公司' },
->>>>>>> fb284b7f
 ]);
 
 const handleChange = (name) => {
