--- conflicted
+++ resolved
@@ -129,29 +129,6 @@
 </template>
 
 <script setup lang="ts">
-<<<<<<< HEAD
-import { ref, toRefs } from 'vue';
-
-const formRef = ref('');
-const inputRef = ref('');
-const formData = ref({
-  username: '',
-  full_name: '',
-  department_name: '',
-  leader: '',
-  email: '',
-  telphone: '',
-  account_expiration_time: '',
-  password_expiration_time: '',
-});
-const iti = null;
-const files: any = [];
-const rules = {
-  username: [
-    {
-      validator: (value: string) => value.length > 2,
-      message: '姓名长度不能小于2',
-=======
 import { computed, reactive, ref } from 'vue';
 
 import { emailRegx, telRegx, usernameRegx } from '@/common/regex';
@@ -239,7 +216,6 @@
     {
       validator: (value: string) => telRegx.rule.test(value),
       message: telRegx.message,
->>>>>>> fb284b7f
       trigger: 'blur',
     },
   ],
@@ -251,9 +227,6 @@
   return false;
 };
 
-<<<<<<< HEAD
-const handleSubmit = () => {};
-=======
 const customRequest = (event) => {
   getBase64(event.file).then((res) => {
     formData.logo = res;
@@ -278,7 +251,6 @@
 const remoteFilter = (value: string) => {
   console.log('value', value);
 };
->>>>>>> fb284b7f
 </script>
 
 <style lang="less" scoped>
