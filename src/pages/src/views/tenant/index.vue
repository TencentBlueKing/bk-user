--- conflicted
+++ resolved
@@ -680,45 +680,6 @@
   }
 }
 
-<<<<<<< HEAD
-.details-wrapper {
-  :deep(.bk-sideslider-title) {
-    display: flex;
-    justify-content: space-between;
-    align-items: center;
-    padding: 0 24px 0 50px !important;
-
-    .bk-button {
-      padding: 5px 17px !important;
-    }
-  }
-}
-
-.details-edit-wrapper {
-  // :deep(.bk-modal-content) {
-  //   height: calc(100vh - 52px);
-  //   background: #f5f7fa;
-
-  //   &::-webkit-scrollbar {
-  //     width: 4px;
-  //     background-color: transparent;
-  //   }
-
-  //   &::-webkit-scrollbar-thumb {
-  //     background-color: #dcdee5;
-  //     border-radius: 4px;
-  //   }
-  // }
-}
-
-.dialog-wrapper {
-  // :deep(.bk-modal-content) {
-  //   overflow: visible !important;
-  // }
-}
-
-=======
->>>>>>> c4dfe23d
 .error {
   position: absolute;
   left: 0;
