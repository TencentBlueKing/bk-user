--- conflicted
+++ resolved
@@ -75,7 +75,6 @@
 /**
  * 获取当前租户的协作租户信息
  */
-<<<<<<< HEAD
 export const getCollaboration = () => http.get(`${prefix}/collaborative-tenants/`);
 
 /**
@@ -155,8 +154,6 @@
  * 可选部门
  */
 export const departmentsList = (params: any) => http.get(`${prefix}/tenants/optional-departments/`, params);
-=======
-export const getCollaboration = () => http.get(`${prefix}/collaboration-tenants/`);
 
 /**
  * 搜索组织
@@ -171,5 +168,4 @@
 /**
  * 租户下部门单个用户详情
  */
-export const getOrganizationUsers = (id: string) => http.get(`${prefix}/tenants/users/${id}/`);
->>>>>>> ca0bb3e0
+export const getOrganizationUsers = (id: string) => http.get(`${prefix}/tenants/users/${id}/`);