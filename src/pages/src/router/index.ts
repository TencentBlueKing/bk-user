import { createRouter, createWebHistory } from 'vue-router';

export default createRouter({
  history: createWebHistory(window.SITE_URL),
  routes: [
    {
      path: '/',
      name: 'organization',
      component: () => import('@/views/organization/index.vue'),
    },
    {
      path: '/tenant',
      name: 'tenant',
      redirect: {
        name: 'tenantInfo',
      },
      meta: {
        navName: '集团概览',
      },
      component: () => import('@/views/tenant/index.vue'),
      children: [
        {
          path: 'info',
          name: 'tenantInfo',
          meta: {
            routeParentName: 'tenant',
            navName: '集团概览',
            isMenu: true,
          },
          component: () => import('@/views/tenant/group-details/index.vue'),
        },
        // {
        //   path: "setting",
        //   name: "globalSetting",
        //   meta: {
        //     routeParentName: "tenant",
        //     navName: "全局设置",
        //     isMenu: true,
        //   },
        // },
      ],
    },
    {
      path: '/datasource',
      name: 'datasource',
      redirect: {
        name: 'local',
      },
      meta: {
        navName: '数据源管理',
      },
      component: () => import('@/views/data-source/index.vue'),
      children: [
        {
          path: '',
          name: '',
          meta: {
            routeParentName: 'datasource',
            navName: '数据源管理',
          },
          component: () => import('@/views/data-source/LocalCompany.vue'),
          children: [
            {
              path: 'local',
              name: 'local',
              meta: {
                routeParentName: 'datasource',
                navName: '数据源管理',
              },
              component: () => import('@/views/data-source/LocalDataSource.vue'),
            },
            {
              path: 'other',
              name: 'other',
              meta: {
                routeParentName: 'datasource',
                navName: '数据源管理',
              },
              component: () => import('@/views/data-source/OtherDataSource.vue'),
            },
          ],
        },
        {
          path: 'local-details/:name/:type',
          name: 'dataConfDetails',
          meta: {
            routeParentName: 'datasource',
            navName: '数据源详情',
          },
          component: () => import('@/views/data-source/local-details/index.vue'),
        },
        {
          path: 'new-local/:type',
          name: 'newLocal',
          meta: {
            routeParentName: 'datasource',
            navName: '新建数据源',
          },
          component: () => import('@/views/data-source/new-data/NewLocalData.vue'),
        },
      ],
    },
    {
      path: '/audit',
      name: 'audit',
      component: () => import('@/views/audit/index.vue'),
    },
    {
      path: '/setting',
      name: 'setting',
      redirect: {
        name: 'userFields',
      },
      meta: {
        navName: '用户字段设置',
      },
      component: () => import('@/views/setting/index.vue'),
      children: [
        {
          path: 'fields',
          name: 'userFields',
          meta: {
            routeParentName: 'setting',
            navName: '用户字段设置',
            isMenu: true,
          },
          component: () => import('@/views/setting/FieldSetting.vue'),
        },
        {
          path: 'login',
          name: 'login',
          meta: {
            routeParentName: 'setting',
            navName: '登录设置',
            isMenu: true,
          },
          component: () => import('@/views/setting/LoginSetting.vue'),
<<<<<<< HEAD
=======
        },
        {
          path: 'account',
          name: 'account',
          meta: {
            routeParentName: 'setting',
            navName: '账号设置',
            isMenu: true,
          },
          component: () => import('@/views/setting/AccountSetting.vue'),
>>>>>>> fb284b7f
        },
      ],
    },
    {
      path: '/personal-center',
      name: 'personalCenter',
      component: () => import('@/views/personal-center/index.vue'),
    },
  ],
});<|MERGE_RESOLUTION|>--- conflicted
+++ resolved
@@ -135,8 +135,6 @@
             isMenu: true,
           },
           component: () => import('@/views/setting/LoginSetting.vue'),
-<<<<<<< HEAD
-=======
         },
         {
           path: 'account',
@@ -147,7 +145,6 @@
             isMenu: true,
           },
           component: () => import('@/views/setting/AccountSetting.vue'),
->>>>>>> fb284b7f
         },
       ],
     },
