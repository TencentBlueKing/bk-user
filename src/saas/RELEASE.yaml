--- conflicted
+++ resolved
@@ -525,17 +525,6 @@
         - "新增用户: 日期字段无法编辑"
         - "登录审计: 导出报错"
         - "版本日志: 更新"
-<<<<<<< HEAD
-- version: "2.5.0"
-  date: "2022-10-08"
-  changeLogs:
-  - project: "__Global__"
-    detail:
-      - type: "OPTIMIZATION"
-        content:
-        - "全新架构，重构 SaaS 层所有功能接口"
-        - "接口性能优化: 优化数据库索引/增加缓存/减少接口 SQL 查询量"
-=======
 - version: "2.4.2"
   date: "2022-09-26"
   changeLogs:
@@ -552,4 +541,12 @@
       - type: "FIX"
         content:
         - "修复: 用户管理搜索后点击弹出空白抽屉"
->>>>>>> c0a1322e
+- version: "2.5.0"
+  date: "2022-10-08"
+  changeLogs:
+  - project: "__Global__"
+    detail:
+      - type: "OPTIMIZATION"
+        content:
+        - "全新架构，重构 SaaS 层所有功能接口"
+        - "接口性能优化: 优化数据库索引/增加缓存/减少接口 SQL 查询量"