[tool.poetry]
name = "bk-login"
version = "2.3.3"
description = "bk-login"
authors = ["IMBlues <bluesedenyu@gmail.com>"]

[tool.poetry.dependencies]
python = "3.6.14"
Django = "3.2.15"
django-braces = "1.13.0"
dj-static = "0.0.6"
pycrypto = "2.6.1"
requests = "2.21.0"
pymysql = "1.0.2"
gunicorn = "19.9.0"
xlrd = "1.0.0"
xlwt = "1.1.2"
gevent = "21.1.2"
pytz = "2016.6.1"
python-dateutil = "2.8.1"
cachetools = "3.1.1"
django-environ = "0.4.5"
django-prometheus = "2.1.0"
<<<<<<< HEAD
blue-krill = "1.0.15"
=======
blue-krill = "^1.0.7"
>>>>>>> bebe531c
python-json-logger = "^2.0.2"
sentry-sdk = "1.5.6"
werkzeug = "2.0.3"
<<<<<<< HEAD
rsa = "3.4.2"
=======
opentelemetry-api = "1.7.1"
opentelemetry-sdk = "1.7.1"
opentelemetry-exporter-otlp = "1.7.1"
opentelemetry-instrumentation-django = "0.26b1"
opentelemetry-instrumentation-dbapi = "0.26b1"
opentelemetry-instrumentation-redis = "0.26b1"
opentelemetry-instrumentation-requests = "0.26b1"
opentelemetry-instrumentation-celery = "0.26b1"
opentelemetry-instrumentation-logging = "0.26b1"
opentelemetry-exporter-jaeger = "1.7.1"
>>>>>>> bebe531c

[tool.poetry.dev-dependencies]
ipython = "^7.15.0"
# black
black = "^21.7b0"
# isort
isort = "^5.9.2"
# flake8
pyproject-flake8 = "^0.0.1-alpha.2"
flake8-comprehensions = "^3.5.0"
# pytest
pytest = "^6.2.4"
pytest-django = "^3.9.0"
pytest-cov = "^2.8.1"
# mypy
mypy = "^v0.910"



[[tool.poetry.source]]
name = "tencent-mirrors"
url = "https://mirrors.tencent.com/pypi/simple/"
<|MERGE_RESOLUTION|>--- conflicted
+++ resolved
@@ -21,17 +21,11 @@
 cachetools = "3.1.1"
 django-environ = "0.4.5"
 django-prometheus = "2.1.0"
-<<<<<<< HEAD
 blue-krill = "1.0.15"
-=======
-blue-krill = "^1.0.7"
->>>>>>> bebe531c
 python-json-logger = "^2.0.2"
 sentry-sdk = "1.5.6"
 werkzeug = "2.0.3"
-<<<<<<< HEAD
 rsa = "3.4.2"
-=======
 opentelemetry-api = "1.7.1"
 opentelemetry-sdk = "1.7.1"
 opentelemetry-exporter-otlp = "1.7.1"
@@ -42,7 +36,6 @@
 opentelemetry-instrumentation-celery = "0.26b1"
 opentelemetry-instrumentation-logging = "0.26b1"
 opentelemetry-exporter-jaeger = "1.7.1"
->>>>>>> bebe531c
 
 [tool.poetry.dev-dependencies]
 ipython = "^7.15.0"
