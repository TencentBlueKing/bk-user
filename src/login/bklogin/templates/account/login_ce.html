{% load i18n %}
<!DOCTYPE html>
<html lang="en">
    <head>
        <meta charset="utf-8">
        <link rel="icon" type="image/x-icon" href="{{STATIC_URL}}favicon.ico">
        <link href="{{STATIC_URL}}css_ce/bk.{{CSS_SUFFIX}}" rel="stylesheet" type="text/css" />
        <link href="{{STATIC_URL}}assets/bk-icon-2.0/iconfont.css" rel="stylesheet" type="text/css" />
        <link href="{{STATIC_URL}}assets/blueking-icon/index.css" rel="stylesheet" type="text/css" />
        <link href="{{STATIC_URL}}css_ce/login.{{CSS_SUFFIX}}?v={{STATIC_VERSION}}" rel="stylesheet" type="text/css" />
        <title>登录|蓝鲸智云</title>

        {% if is_plain %}
          <style>
              .login-from {
                left: 50% !important;
                top: 50% !important;
                margin: 0 !important;
                transform: translate(-50%, -70%);
              }
              .protocol-btn {
                display: none !important;
              }
          </style>
        {% endif %}
    </head>
    <body>
        <div class="page-content">
            <div id="particles-js"></div>
            <div class="right-top">
                <img src="../../../static/img/logo_ce/right-top.png" alt="">
            </div>
            <div class="right-bottom">
                <img src="../../../static/img/logo_ce/right-bottom.png" alt="">
            </div>
            <div class="left-bottom">
                <img src="../../../static/img/logo_ce/left-bottom.png" alt="">
            </div>
            <div class="login-from">
                <div class="logo-title">
                    <div class="logo_ce">
                        <img src="{{STATIC_URL}}img/logo_ce/logo_ce.png" alt="">
                    </div>
                    <div>
                        <span class="title">社区版</span>
                        <img src="{{STATIC_URL}}/img/logo_ce/v7.png" alt="">
                    </div>
                </div>
                <div class="from-detail">
                    <form action="{{ app_path }}" method="post" id="login-form" onsubmit="return refresh_token()">{% csrf_token %}
<<<<<<< HEAD
                        <div class="is-danger-tip">
                            {% if error_message %}
                            <i class="bk-icon icon-exclamation-circle-shape"></i><span>{{ error_message }}</span>
                                {% if token_set_password_url %}
                                    <a href="{{ token_set_password_url }}" target="_blank">>>去修改</a>
                                {% endif %}
                            {% endif %}
                        </div>
=======
>>>>>>> b3141084
                        <div class="form-login">
                            <div class="user group-control">
                                <i class="bk-icon icon-user"></i>
                                <input id="user" type="text" name="username" placeholder="请输入用户名" >
                            </div>
                            <div class="pwd group-control">
                                <i class="bk-icon icon-invisible-eye" id="invisible"></i>
                                <input class="password" id="password" type="password" name="password" value="" placeholder="请输入密码">
                            </div>
                            <p class="change-password">
                                {% if error_message %}
                                <span>{{ error_message }}</span>
                                {% endif %}
                            </p>
                            <div>
                                <input type="hidden" name="next" value="{{ next }}" />
                                <input type="hidden" name="app_id" value="{{app_id }}">
                            </div>
                            <div class="btn-content clearfix">
                                <button class="login-btn" type="button" id="login-btn">立即登录</button>
                                <!-- <span class="protocol-btn">查看用户协议</span> -->
                            </div>
                            <div class="action clearfix">
                                <!-- {% if "/plain/" not in APP_PATH %} -->
                                <a href="javascript: void(0);" class="protocol-btn fl">用户协议 ></a>
                                <!-- {% endif %} -->
                                <a href="{{ reset_password_url }}" class="password-btn fr" target="_blank">忘记密码？</a>
                            </div>
                            <div class="language-switcher">
                                <p class="language-item active">
                                    <span id="ch" class="text-active">中文</span>
                                </p>
                                <p class="language-item">
                                    <span id="en" class="text-active">English</span>
                                </p>
                                <!-- <form id="language-form" action="{{SITE_URL}}i18n/setlang/" method="post">{% csrf_token %}
                                    <input name="next" type="hidden" value="{{ redirect_to }}" />
                                    <select name="language" style="display: none;">
                                        {% get_current_language as LANGUAGE_CODE %}
                                        {% get_available_languages as LANGUAGES %}
                                        {% get_language_info_list for LANGUAGES as languages %}
                                        {% for language in languages %}
                                            <option value="{{ language.code }}"{% if language.code == LANGUAGE_CODE %} selected="selected"{% endif %}>
                                                {{ language.name_local }}
                                            </option>
                                        {% endfor %}
                                    </select>
                                    <a href="javascript: void(0);">
                                        <img class="{% if LANGUAGE_CODE == 'en' %} en {% endif %}" src="{{STATIC_URL}}{% trans 'img/logo/btn_cn.png' %}" />
                                    </a>
                                </form> -->
                            </div>
                        </div>
                    </form>
                </div>
            </div>
            <footer class="footer">
                <p>
                    <a id="contact_us" class="link">QQ群支持(495299374)</a>
                    | <a href="https://bk.tencent.com/s-mart/community/" target="_blank" hotrep="hp.footer.feedback" class="link">社区论坛</a>
                    | <a href="http://bk.tencent.com/" target="_blank" hotrep="hp.footer.feedback" class="link">产品官网</a>
                    |<a class="follow-us" href="###">关注我们</a>
                </p>
                <p>Copyright © 2012-{{NOW.year}} Tencent BlueKing. All Rights Reserved.</p>
                <p>蓝鲸智云 版权所有</p>
            </footer>
        </div>
        <!-- 查看用户协议 -->
        {% include "account/agreement.part" %}
        <!-- 浏览器验证 -->
        <div class="error-message-content is-chrome">
            <span>您的浏览器非Chrome，建议您使用最新版本的Chrome浏览，以保证最好的体验效果</span><i class="bk-icon icon-close-circle-shape" id="close-chrome"></i>
        </div>
    </body>
    <!-- js 国际化 -->
    
    <script type="text/javascript" src="{{SITE_URL}}jsi18n/i18n/"></script>
   
    <script src="{{STATIC_URL}}assets/jquery-1.10.2.min.js"></script>
    <script src="{{STATIC_URL}}js_ce/login.{{JS_SUFFIX}}?v={{STATIC_VERSION}}"></script>
    <script src="https://cdnjs.cloudflare.com/ajax/libs/particlesjs/2.2.3/particles.min.js"></script>
    <script src="{{STATIC_URL}}js_ce/particles.js"></script>
    <script src="{{STATIC_URL}}js_ce/app.js"></script>
    <script src="{{STATIC_URL}}js_ce/stats.js"></script>
    <script type="text/javascript">
        {% if login_redirect_to %}
        window.open("{{login_redirect_to}}");
        {% endif %}
    </script>
</html><|MERGE_RESOLUTION|>--- conflicted
+++ resolved
@@ -48,17 +48,6 @@
                 </div>
                 <div class="from-detail">
                     <form action="{{ app_path }}" method="post" id="login-form" onsubmit="return refresh_token()">{% csrf_token %}
-<<<<<<< HEAD
-                        <div class="is-danger-tip">
-                            {% if error_message %}
-                            <i class="bk-icon icon-exclamation-circle-shape"></i><span>{{ error_message }}</span>
-                                {% if token_set_password_url %}
-                                    <a href="{{ token_set_password_url }}" target="_blank">>>去修改</a>
-                                {% endif %}
-                            {% endif %}
-                        </div>
-=======
->>>>>>> b3141084
                         <div class="form-login">
                             <div class="user group-control">
                                 <i class="bk-icon icon-user"></i>
@@ -71,6 +60,9 @@
                             <p class="change-password">
                                 {% if error_message %}
                                 <span>{{ error_message }}</span>
+                                    {% if token_set_password_url %}
+                                        <a href="{{ token_set_password_url }}" target="_blank">>>去修改</a>
+                                    {% endif %}
                                 {% endif %}
                             </p>
                             <div>
