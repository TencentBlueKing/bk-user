--- conflicted
+++ resolved
@@ -14,12 +14,8 @@
 from django.contrib.auth import get_user_model
 from django.contrib.auth.backends import ModelBackend
 
-<<<<<<< HEAD
 from bklogin.backends.constants import BkUserCheckCodeEnum
-from bklogin.common.exceptions import AuthenticationError, PasswordNeedReset
-=======
 from bklogin.common.exceptions import AuthenticationError, PasswordNeedReset, UserExpiredException
->>>>>>> bebe531c
 from bklogin.common.log import logger
 from bklogin.common.usermgr import get_categories_str
 from bklogin.components import usermgr_api
@@ -40,28 +36,6 @@
     return "@".join(parts[: length - 1]), parts[length - 1]
 
 
-<<<<<<< HEAD
-=======
-class BkUserCheckCode(int, StructuredEnum):
-    """Bk user check code, defined by api module"""
-
-    # TODO: move into global code
-    USER_DOES_NOT_EXIST = 3210010
-    TOO_MANY_TRY = 3210011
-    USERNAME_FORMAT_ERROR = 3210012
-    PASSWORD_ERROR = 3210013
-    USER_EXIST_MANY = 3210014
-    USER_IS_LOCKED = 3210015
-    USER_IS_DISABLED = 3210016
-    DOMAIN_UNKNOWN = 3210017
-    PASSWORD_EXPIRED = 3210018
-    CATEGORY_NOT_ENABLED = 3210019
-    ERROR_FORMAT = 3210020
-    SHOULD_CHANGE_INITIAL_PASSWORD = 3210021
-    USER_IS_EXPIRED = 3210024
-
-
->>>>>>> bebe531c
 class BkUserBackend(ModelBackend):
     """
     蓝鲸用户管理提供的认证
