--- conflicted
+++ resolved
@@ -3,11 +3,8 @@
 python manage.py collectstatic
 python manage.py compilemessages
 
-<<<<<<< HEAD
-gunicorn wsgi -w 16 --timeout 150 -b 0.0.0.0:5000 -k gevent --max-requests 1024 --access-logfile - --error-logfile - --access-logformat '[%(h)s] %({request_id}i)s %(u)s %(t)s "%(r)s" %(s)s %(D)s %(b)s "%(f)s" "%(a)s"' --env prometheus_multiproc_dir=/tmp/
-=======
+
 command="gunicorn wsgi -w 16 --timeout 150 -b [::]:5000 -k gevent --max-requests 1024 --access-logfile '-' --access-logformat '%(h)s %(l)s %(u)s %(t)s \"%(r)s\" %(s)s %(b)s \"%(f)s\" \"%(a)s\" in %(L)s seconds' --log-level INFO --log-file=- --env prometheus_multiproc_dir=/tmp/"
 
 ## Run!
-exec bash -c "$command"
->>>>>>> 386e1ee6
+exec bash -c "$command"