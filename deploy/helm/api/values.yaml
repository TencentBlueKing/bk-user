# 全局变量，通常用于多个 Chart 之间共享
global:
  imagePullSecrets: []
  # imagePullSecrets, 预先创建的 imagePullSecrets, 将直接被添加到 chartty.imagePullSecretNames 中.
  # - name: "secret-a"
  # - name: "secret-b"

  # credential, 用于创建独享的 Secret 资源
  imageCredentials:
    # 当且仅当 enabled 为 true 时，会生成 dockerconfigjson 类型的 Secret 资源, 并在 chartty.imagePullSecretNames 添加该名称.
    enabled: false
    password: ""
    registry: ""
    username: ""
    name: ""

  # 全局镜像配置
  image:
    registry: "ccr.ccs.tencentyun.com/bk.io"
    pullPolicy: Always

  # 全局环境变量，当 `env` 指定时，`global.env` 内相同 key 值变量将被覆盖
  env: {}

  # 默认的全局根域
  sharedDomain: ""

# 缺省实例数
replicaCount: 1

image:
  name: bk-user-api
  tag: v2.3.0

# 用来覆盖 Chart 名
nameOverride: ""
# 用来覆盖 fullName （通常是 release-chart 拼接）
fullnameOverride: ""

# 是否自动创建 serviceAccount
serviceAccount:
  create: true
  annotations: {}
  name: ""

podAnnotations: {}

podSecurityContext: {}

# 支持定义 labels
podLabels: {}

securityContext: {}

service:
  type: ClusterIP
  port: 80

#---------------
# 调度
#---------------
nodeSelector: {}

tolerations: []

affinity: {}

#---------------
# 环境变量
# 除 global.env 和 env 外
# 其余变量定义均不去重，请手动确保无变量名冲突
#---------------

# key-value 结构渲染
env:
  # -------------
  # 默认配置，不了解详情时请不要修改
  # -------------
<<<<<<< HEAD
  BK_APP_CODE: "bk_usermgr"
=======
  BK_APP_CODE: "bk_user"
>>>>>>> ccc5b584
  DJANGO_SETTINGS_MODULE: "bkuser_core.config.overlays.prod"
  # -------------
  # 权限中心相关配置
  # -------------
  BK_IAM_SYSTEM_ID: "bk_usermgr"
  # 权限中心后台访问地址
  BK_IAM_V3_INNER_HOST: "http://bkiam-web"
  # 默认我们会按照 BK_PAAS_URL/o/bk_iam 拼接权限中心 SaaS 访问地址，可以通过以下值覆盖
  # BK_IAM_SAAS_HOST: "http://apps.bktencent-example.com/bkapp-bk-iam-saas-prod/"

envFrom: []

# 提供原生的 env 写法
extrasEnv: []

# 额外提供一种基于 sharedDomain 自动生成的 URL 类型环境变量
sharedUrlEnvMap:
   BK_USER_SAAS_URL: "http://bkuser.{{ .Values.global.sharedDomain }}"
   # 使容器可以自我感知访问地址
   BK_USER_API_URL: "http://bkuser-api.{{ .Values.global.sharedDomain }}"

# 标识必填的环境变量列表
requiredEnvList: []

#---------------
# 进程定义
#--------------
httpPort: 8000
database:
  preferName: bk-user-api

# 定义应用内的多个进程
processes:
  web:
    ingress:
      enabled: true
      host: "bkuser-api.{{ .Values.global.sharedDomain }}"
      paths: ["/"]
    replicas: 1
    resources:
      limits:
        cpu: 1024m
        memory: 1024Mi
      requests:
        cpu: 200m
        memory: 128Mi
    readinessProbe:
      tcpSocket:
        port: 8000
      initialDelaySeconds: 5
      periodSeconds: 30
    livenessProbe:
      httpGet:
        path: /ping
        port: http
      initialDelaySeconds: 5
      periodSeconds: 30
  celery:
    replicas: 1
    resources:
      limits:
        cpu: 1024m
        memory: 1024Mi
      requests:
        cpu: 200m
        memory: 128Mi
    command:
      - bash
    args:
      - /app/start_celery.sh
  beat:
    replicas: 1
    resources:
      limits:
        cpu: 1024m
        memory: 512Mi
      requests:
        cpu: 100m
        memory: 128Mi
    command:
      - bash
    args:
      - /app/start_beat.sh


# 部署前钩子
preRunHooks:
  db-migrate:
    weight: 1
    enabled: true
    position: "pre-install,pre-upgrade"
    command:
      - bash
    args:
      - -c
      - python manage.py migrate
  bkiam-migrate:
    weight: 2
    enabled: false
    position: "pre-install,pre-upgrade"
    command:
      - bash
    args:
      - /app/migrate_iam.sh

# 支持定义多个 cronJobs
cronJobs:
  jobs: []

# 挂载配置
volumes: []
volumeMounts: []

# 支持定义 configmaps
configMaps: []

# 当 Chart 独立部署时，默认关闭内建存储
mariadb:
  enabled: false

## ServiceMonitor configuration
##
serviceMonitor:
  ## @param serviceMonitor.enabled Creates a ServiceMonitor to monitor kube-state-metrics
  ##
  enabled: false
  ## @param serviceMonitor.jobLabel The name of the label on the target service to use as the job name in prometheus.
  ##
  jobLabel: ""
  ## @param serviceMonitor.interval Scrape interval (use by default, falling back to Prometheus' default)
  ## ref: https://github.com/coreos/prometheus-operator/blob/master/Documentation/api.md#endpoint
  ## e.g:
  ## interval: 10s
  ##
  interval: ""
  ## @param serviceMonitor.scrapeTimeout Timeout after which the scrape is ended
  ## ref: https://github.com/coreos/prometheus-operator/blob/master/Documentation/api.md#endpoint
  ## e.g:
  ## scrapeTimeout: 10s
  ##
  scrapeTimeout: ""
  ## @param serviceMonitor.selector ServiceMonitor selector labels
  ## ref: https://github.com/bitnami/charts/tree/master/bitnami/prometheus-operator#prometheus-configuration
  ## e.g:
  ## selector:
  ##   prometheus: my-prometheus
  ##
  selector: {}
  ## @param serviceMonitor.honorLabels Honor metrics labels
  ## ref: https://github.com/coreos/prometheus-operator/blob/master/Documentation/api.md#endpoint
  ## e.g:
  ## honorLabels: false
  ##
  honorLabels: false
  ## @param serviceMonitor.relabelings ServiceMonitor relabelings
  ## ref: https://github.com/coreos/prometheus-operator/blob/master/Documentation/api.md#relabelconfig
  ##
  relabelings: []
  ## @param serviceMonitor.metricRelabelings ServiceMonitor metricRelabelings
  ## ref: https://github.com/coreos/prometheus-operator/blob/master/Documentation/api.md#relabelconfig
  ##
  metricRelabelings: []<|MERGE_RESOLUTION|>--- conflicted
+++ resolved
@@ -76,11 +76,7 @@
   # -------------
   # 默认配置，不了解详情时请不要修改
   # -------------
-<<<<<<< HEAD
   BK_APP_CODE: "bk_usermgr"
-=======
-  BK_APP_CODE: "bk_user"
->>>>>>> ccc5b584
   DJANGO_SETTINGS_MODULE: "bkuser_core.config.overlays.prod"
   # -------------
   # 权限中心相关配置
