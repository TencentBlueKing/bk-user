--- conflicted
+++ resolved
@@ -8,11 +8,7 @@
   BK_DOMAIN: {{ .Values.global.bkDomain }}
   BK_LOGIN_HTTP_SCHEMA: {{ .Values.global.bkDomainScheme }}
   # 统一登录的外部访问域名
-<<<<<<< HEAD
   BK_LOGIN_PUBLIC_ADDR: {{ .Values.bkLoginAddr }}
-=======
-  BK_LOGIN_PUBLIC_ADDR: {{ .Values.bkPaas3Addr }}
->>>>>>> 8bbaee3c
   # 用户管理后台API访问地址
   BK_USERMGR_API_URL: {{ .Values.bkUserApiUrl }}
   # 与 ESB 的通信凭证，应用(bk_paas) 对应的 bk_app_secret
