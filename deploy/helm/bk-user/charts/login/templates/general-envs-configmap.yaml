{{- $namePrefix := include "bk-user.name" . -}}
apiVersion: v1
kind: ConfigMap
metadata:
  name: bk-login-general-envs
data:
  DJANGO_SETTINGS_MODULE: "bklogin.config.prod"
  # 登录态 Cookie 写入的域名
  BK_DOMAIN: {{ .Values.global.bkDomain }}
  BK_LOGIN_HTTP_SCHEMA: {{ .Values.global.bkDomainScheme }}
  # 统一登录的外部访问域名
  BK_LOGIN_PUBLIC_ADDR: {{ .Values.bkLoginAddr }}
  # 用户管理后台API访问地址
  BK_USERMGR_API_URL: {{ .Values.bkUserApiUrl }}
  # ESB Api 访问地址
  BK_COMPONENT_API_URL: "{{ .Values.bkComponentApiUrl }}"
  # 与 ESB 的通信凭证，应用(bk_paas) 对应的 bk_app_secret
  BK_PAAS_SECRET_KEY: {{ .Values.bkPaasSerectKey }}
  # 32位随机字符串，用于加密登录态票据(bk_token)
  ENCRYPT_SECRET_KEY: {{ .Values.encryptSecretKey }}
  # 用于拼接修改密码 URL
  BK_USERMGR_SAAS_URL: {{ .Values.bkUserUrl }}
  # Sentry DSN配置, 非空则开启
  SENTRY_DSN: "{{ .Values.global.sentryDsn }}"
  # Login API Auth Enabled 登录是否开启了 API 认证
  BK_LOGIN_API_AUTH_ENABLED: "{{ .Values.bkLoginApiAuthEnabled }}"
<<<<<<< HEAD
  # Rsa 登录密码加密
  ENABLE_PASSWORD_RSA_ENCRYPTED: "{{ .Values.enablePasswordRSAEncrypted }}"
  PASSWORD_RSA_PUBLIC_KEY: "{{ .Values.passwordRSAPublicKeyBase64 }}"
  PASSWORD_RSA_PRIVATE_KEY: "{{ .Values.passwordRSAPrivateKeyBase64 }}"
=======
  # 蓝鲸调用链
  BKAPP_ENABLE_OTEL_TRACE: "{{ .Values.global.trace.enabled }}"
  BKAPP_OTEL_SERVICE_NAME:  "{{ .Values.trace.serviceName }}"
  BKAPP_OTEL_SAMPLER: "{{ .Values.trace.sampler }}"
  BKAPP_OTEL_GRPC_HOST: {{ include "bk-user.trace.grpcUrl" . }}
  BKAPP_OTEL_DATA_TOKEN: "{{ .Values.global.trace.otlp.token }}"
  BKAPP_OTEL_INSTRUMENT_DB_API: "{{ .Values.trace.instrument.dbApi }}"
>>>>>>> bebe531c
<|MERGE_RESOLUTION|>--- conflicted
+++ resolved
@@ -24,17 +24,14 @@
   SENTRY_DSN: "{{ .Values.global.sentryDsn }}"
   # Login API Auth Enabled 登录是否开启了 API 认证
   BK_LOGIN_API_AUTH_ENABLED: "{{ .Values.bkLoginApiAuthEnabled }}"
-<<<<<<< HEAD
   # Rsa 登录密码加密
   ENABLE_PASSWORD_RSA_ENCRYPTED: "{{ .Values.enablePasswordRSAEncrypted }}"
   PASSWORD_RSA_PUBLIC_KEY: "{{ .Values.passwordRSAPublicKeyBase64 }}"
   PASSWORD_RSA_PRIVATE_KEY: "{{ .Values.passwordRSAPrivateKeyBase64 }}"
-=======
   # 蓝鲸调用链
   BKAPP_ENABLE_OTEL_TRACE: "{{ .Values.global.trace.enabled }}"
   BKAPP_OTEL_SERVICE_NAME:  "{{ .Values.trace.serviceName }}"
   BKAPP_OTEL_SAMPLER: "{{ .Values.trace.sampler }}"
   BKAPP_OTEL_GRPC_HOST: {{ include "bk-user.trace.grpcUrl" . }}
   BKAPP_OTEL_DATA_TOKEN: "{{ .Values.global.trace.otlp.token }}"
-  BKAPP_OTEL_INSTRUMENT_DB_API: "{{ .Values.trace.instrument.dbApi }}"
->>>>>>> bebe531c
+  BKAPP_OTEL_INSTRUMENT_DB_API: "{{ .Values.trace.instrument.dbApi }}"