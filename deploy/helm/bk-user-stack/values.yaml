--- conflicted
+++ resolved
@@ -46,11 +46,10 @@
     - configMapRef:
         name: bk-user-saas-mariadb-env
 
-<<<<<<< HEAD
   # 默认我们关闭了监控采集，当监控就绪时，请手动开启
   # serviceMonitor:
   #   enabled: true
-=======
+
 bklogin:
   enabled: true
   env:
@@ -63,7 +62,6 @@
   # 挂载内建 DB 变量
   - configMapRef:
       name: bk-login-mariadb-env
->>>>>>> ccc5b584
 
 # -------------
 # 内建存储配置
