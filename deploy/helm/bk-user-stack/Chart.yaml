--- conflicted
+++ resolved
@@ -2,13 +2,8 @@
 name: bk-user-stack
 description: A Helm chart for bk-user
 type: application
-<<<<<<< HEAD
 version: 0.5.6
-appVersion: v2.3.1
-=======
-version: 0.6.0
 appVersion: v2.3.1-beta.2
->>>>>>> ccc5b584
 
 dependencies:
 - name: bkuserapi
